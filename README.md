---
title: Utility scripts for NatMEG
---

# Bidsify
This script converts data from NatMEG (MEG, EEG, OPM) to BIDS format and organizes the data into a BIDS-compliant folder structure. The script is designed to work with data collected at NatMEG and uses the MNE-BIDS library.

## Prerequisits
Ensure you have the following non-defualt libraries installed in your Python environment: `mne`, `mne_bids`, `numpy`, `pandas`

## Process

### Install requirements
1. Make sure python modules are installed in the environment. If not, install them using the following commands:

```bash
conda install mne mne-bids
```

## Components 

### Config file

A configuration file is needed and you will be prompted to create a defaul file if it does not exist.

#### Example

```json
{
<<<<<<< HEAD
    "squidMEG": "/neuro/data/sinuhe/<project_on_sinuhe>",
    "opmMEG": "/neuro/data/kaptah/<project_on_kaptah>",
    "BIDS": "/neuro/data/local/<project_on_local>",
=======
    "squidMEG": "/neuro/data/sinuhe/<project>",
    "opmMEG": "/neuro/data/kaptah/<project>",
    "BIDS": "/neuro/data/local/<project>",
>>>>>>> a627fe98
    "Calibration": "/neuro/databases/sss/sss_cal.dat",
    "Crosstalk": "/neuro/databases/ctc/ct_sparse.fif",
    "Dataset_description": "dataset_description.json",
    "Participants": "participants.tsv",
<<<<<<< HEAD
    "Participants mapping (csv)": "/neuro/data/local/<project_on_local>/mapping.csv",
=======
    "Participants mapping file": "/neuro/data/local/<project>/mapping.csv",
>>>>>>> a627fe98
    "Original subjID name": "old_subject_id",
    "New subjID name": "new_subject_id",
    "Original session name": "old_session_id",
    "New session name": "new_session_id",
    "Overwrite": "off"
}
```

#### Description

- `squidMEG`: Path to the raw data folder for SQUID MEG data
- `opmMEG`: Path to the raw data folder for OPM MEG data
- `BIDS`: Path to the BIDS folder where the data will be saved
- `Calibration`: Path to the calibration file
- `Crosstalk`: Path to the crosstalk file
- `Dataset_description`: Path to the dataset_description.json file in the BIDS folder
- `Participants`: Path to the participants.tsv file in the BIDS folder
- `Participants mapping file`: Path to the mapping file that contains the original and new subject IDs
- `Original subjID name`: Name of the column in the mapping file that contains the original subject ID
- `New subjID name`: Name of the column in the mapping file that contains the new subject ID
- `Original session name`: Name of the column in the mapping file that contains the original session ID
- `New session name`: Name of the column in the mapping file that contains the new session ID
- `Overwrite`: If set to "on", the script will overwrite existing files in the BIDS folder

### The conversion table
A conversion table will be created when running `bidsify.py`. This conversion file estimates task names, processing, and other parameters to create the bidsified file name. The conversion table is then looped through, skipping split-files and already converted files. By editing the lates file, you can change deviant task names, and decide to whether to run the conversion on a specific file or not. The conversion table is saved in the conversion_logs folder as `<date_of_creationg>_bids_conversion_table.csv`. By default the latest file will be used but you can also select your own file by adding the `--conversion` flag to the command line.

#### Header description

- `time_stamp`: The timestamp when the original conversion file was created.
- `run_conversion`: Indicates whether the conversion should be executed (`yes` or `no`).
- `task_count`: N tasks that are unique to participant, session and acquisition, and datatype.
- `task_flag`: Flag `ok` if task_count is not 1, else `check`.
- `participant_from`: The original participant ID.
- `participant_to`: The new participant ID after mapping.
- `session_from`: The original session ID.
- `session_to`: The new session ID after mapping.
- `task`: The task name associated with the file.
- `split`: Indicates if the file is a split file.
- `run`: If more than one occurence of a task in the same session this should be set modifided manually.
- `datatype`: The type of data according to BIDS (e.g., `meg`, `eeg`).
- `acquisition`: Acquisition device.
- `processing`: Pre-processing details for the data, eg. MaxFilter.
- `raw_path`: The path to the raw data file.
- `raw_name`: The name of the raw data file.
- `bids_path`: The path where the BIDS-compliant file will be saved.
- `bids_name`: The name of the BIDS-compliant file.

> If task_flag is `check`. You will be prompted to edit the conversion file before continuing. This is to ensure that the task name is correct and that the file is not a split file. If you are sure that the task name is correct, you can set the task_flag to `ok` and continue with the conversion.

### Run script examples

Example 1. Run the script by executing the following command:

```bash
python bidsify.py --config=path/to/name_of_config.json
```

This will run the script with the config file without further questions using the latest created conversion file.

Example 2. Edit config file before running the script:

```bash
python bidsify.py --config=path/to/name_of_config.json --edit
```
This will open a dialog for you to edit the config file before running the script.

Example 3. Run the script without a config flag
```bash
python bidsify.py # (add --edit to also edit an existing file)
```
You will get three options in the terminal
- `open`: Open an existing config file (default)
- `new`: Create a new config file from a default template using the dialog
- `cancel`: Cancel the operation

Example 4. Run the script with a specific config and conversion file:
```bash
python bidsify.py --config=path/to/name_of_config.json --conversion=path/to/conversion_file.csv
```
Runs conversion without any further questions using a specific conversion file. 

### BIDS descriptions

1. If a `dataset_description.json` is not defined in the configuration file a dialog will open for you to fill in the necessary fields.

2. If a `participants.tsv` file is not defined in the configuration file a default one will be created.

3. The script will loop through all participants and sessions. Read all files from the raw folders, convert them to BIDS format and write locally. 

### Naming conventions
Although the script is written to handle various breaches of naming convensions, it is not yet water tight. The following naming conventions are recommended:

- Do not use numbers in your task name when saving your raw data.  
- Do not use `_` in the file-name. Tasks named `my_great_task` will be renamed to `MyGreatTask`.
- Empty room recordings should include the word `empty` or `noise` in the filename followed by `before` or `after` to indicate if it was recorded before or after the experiment.
- Resting state should be begin with `rest`, conversions for resting state names like `RS` is not yet implemented.

## Special features

- EEG data will be placed in an `eeg` folder in the BIDS root directory according to BIDS specifications. However, as EEG data is collected through the TRIUX system a `.fif` file will be created and the `.json` sidecare will be copied to the `meg` folder.

# Maxfilter script for NatMEG

## Prerequisits
Ensure you have the following non-default libraries installed in your Python environment: `mne`, `matplotlib`

## Process

### Install requirements

1. Make sure python modules are installed in the environment. If not, install them using the following commands:

```bash
conda install mne matplotlib
```

### Run script

Option 1. Run the script by executing the following command:

```bash
python maxfilter.py --config=path/to/maxfilter_settings.json
```
This will run the script with the config file wihout further questions.

Option 2. Edit config file before running the script:

```bash
python maxfilter.py --config=path/to/maxfilter_settings.json --edit
```
This will open a dialog for you to edit the config file before running the script.

Option 3. Run the script without a config flag
```bash
python maxfilter.py # (add --edit to also edit an existing file)
```
You will get three options in the terminal
- `open`: Open an existing config file (default)
- `new`: Create a new config file from a default template using the dialog
- `cancel`: Cancel the operation

### Config file

```json
{
"standard_settings": {
    "project_name": "",
    "trans_conditions": ["task1", "task2"],
    "trans_option": "mne_continous",
    "merge_runs": "on",
    "empty_room_files": ["empty_room_before.fif", "empty_room_after.fif"],
    "sss_files": ["empty_room_before.fif", "empty_room_after.fif"],
    "autobad": "on",
    "badlimit": 7,
    "bad_channels":[""],
    "tsss_default": "on",
    "correlation": 0.98,
    "movecomp_default": "on",
    "data_path": "."
    },

"advanced_settings": {
    "force": "off",
    "downsample": "off",
    "downsample_factor": 4,
    "apply_linefreq": "off",
    "linefreq_Hz": 50,
    "scripts_path": "/home/natmeg/Scripts",
    "cal": "/neuro/databases/sss/sss_cal.dat",
    "ctc": "/neuro/databases/ctc/ct_sparse.fif",
    "dst_path": "neuro/data/local",
    "trans_folder": "headtrans",
    "log_folder": "log",
    "maxfilter_version": "/neuro/bin/util/mfilter",
    "MaxFilter_commands": "",
    }
}
```

Standard_settings:
- `project_name`: Name of the project
- `trans_conditions`: List of conditions to be transformed
- `trans_option`: Type of transformation (continous or initial)
- `merge_runs`: Estimate head position average over all runs if multiple
- `empty_room_files`: List of empty room files
- `sss_files`: List of SSS files
- `autobad`: Turn on or off autobad
- `badlimit`: Bad limit
- `bad_channels`: List of bad channels
- `tsss_default`: Turn on or off tSSS
- `correlation`: Correlation limit
- `movecomp_default`: Turn on or off movecomp
- `data_path`: Path to the data

Advanced_settings:
- `force`: Force maxfilter to run
- `downsample`: Downsample data
- `downsample_factor`: Downsample factor
- `apply_linefreq`: Apply line frequency filter
- `linefreq_Hz`: Line frequency in Hz
- `scripts_path`: Path to the script
- `cal`: Path to the calibration file
- `ctc`: Path to the crosstalk file
- `dst_path`: Path to the destination folder (not active yet)
- `trans_folder`: Name of the transformation folder
- `log_folder`: Name of the log folder
- `maxfilter_version`: Path to the maxfilter version
- `MaxFilter_commands`: Additional commands for maxfilter (see MaxFilter manual)

# Contributions
Improvements are welcomed. But do not change the script locally. If you need to modify this script, follow github conventions and create a new branch or fork the repository in your GitHub account to work on your version and make pull requests.<|MERGE_RESOLUTION|>--- conflicted
+++ resolved
@@ -27,24 +27,14 @@
 
 ```json
 {
-<<<<<<< HEAD
     "squidMEG": "/neuro/data/sinuhe/<project_on_sinuhe>",
     "opmMEG": "/neuro/data/kaptah/<project_on_kaptah>",
     "BIDS": "/neuro/data/local/<project_on_local>",
-=======
-    "squidMEG": "/neuro/data/sinuhe/<project>",
-    "opmMEG": "/neuro/data/kaptah/<project>",
-    "BIDS": "/neuro/data/local/<project>",
->>>>>>> a627fe98
     "Calibration": "/neuro/databases/sss/sss_cal.dat",
     "Crosstalk": "/neuro/databases/ctc/ct_sparse.fif",
     "Dataset_description": "dataset_description.json",
     "Participants": "participants.tsv",
-<<<<<<< HEAD
-    "Participants mapping (csv)": "/neuro/data/local/<project_on_local>/mapping.csv",
-=======
     "Participants mapping file": "/neuro/data/local/<project>/mapping.csv",
->>>>>>> a627fe98
     "Original subjID name": "old_subject_id",
     "New subjID name": "new_subject_id",
     "Original session name": "old_session_id",
