# #!/opt/miniconda3/envs/mne/bin/python
# #!/home/natmeg/miniforge3/envs/mne/bin/python
import pandas as pd
import json
import re
import os
from shutil import copy2
from os.path import exists, basename, dirname
import sys
from glob import glob
import numpy as np
import tkinter as tk
from tkinter.filedialog import askopenfilename, asksaveasfile
import argparse
from datetime import datetime


from mne_bids import (
    BIDSPath,
    write_raw_bids,
    read_raw_bids,
    update_sidecar_json,
    make_dataset_description,
    write_meg_calibration,
    write_meg_crosstalk,
    update_anat_landmarks,
    print_dir_tree,
    find_matching_paths
    )
from mne_bids.utils import _write_json
import mne
from concurrent.futures import ThreadPoolExecutor

from utils import (
    log,
    noise_patterns,
    headpos_patterns,
    askForConfig,
    extract_info_from_filename,
    file_contains,
    opm_exceptions_patterns
)
###############################################################################
# Global variables
###############################################################################
exclude_patterns = [r'-\d+\.fif', '_trans', 'avg.fif']

InstitutionName = 'Karolinska Institutet'
InstitutionAddress = 'Nobels vag 9, 171 77, Stockholm, Sweden'
InstitutionDepartmentName = 'Department of Clinical Neuroscience (CNS)'
global data
###############################################################################
# Functions: Create or fill templates: dataset description, participants info
###############################################################################

def create_dataset_description(
    path_BIDS: str='.',
    edit=False):
    """_summary_

    Args:
        path_BIDS (str, required): _description_. Defaults to '.'.
        overwrite (bool, required): _description_. Defaults to False.
    Returns:
        None
    """
    
    # Make sure the BIDS directory exists and create it if it doesn't
    os.makedirs(path_BIDS, exist_ok=True)
    
    # Define the path to the dataset_description.json file
    file_bids = f'{path_BIDS}/dataset_description.json'

    # Create empty dataset description if not exists
    if not exists(file_bids):
        make_dataset_description(
            path = path_BIDS,
            name = '',
            dataset_type = 'raw',
            data_license = '',
            authors = '',
            acknowledgements = '',
            how_to_acknowledge = '',
            funding = '',
            ethics_approvals = '',
            references_and_links = '',
            doi = 'doi:<insert_doi>',
            overwrite = True
        )
    with open(file_bids, 'r') as f:
        desc_data_bids = json.load(f)

    # Open UI to fill the dataset description if not exists or overwrite is True
    if edit:
        
        # Create a new Tkinter window
        root = tk.Tk()
        root.title('BIDSify Dataset Description')
        root.geometry('750x500')
        
        # Main frame
        frame = tk.LabelFrame(root, text='Dataset description')
        frame.grid(row=0, column=0,
                    ipadx=5, ipady=5, sticky='e')
        
        # Buttons frame
        button_frame = tk.LabelFrame(root, text="", padx=10, pady=10, border=0)
        button_frame.grid(row=1, column=0, columnspan=2, sticky='nsew', padx=5, pady=5)

        # Create labels and entries for each field in the dataset description
        keys = []
        entries = []
        for i, key in enumerate(desc_data_bids):
            val = desc_data_bids[key]
            # Add doi: if not present, MNE-BIDS requires it
            if 'DatasetDOI' in key:
                if 'doi:' not in val:
                    val = 'doi:' + val
            label = tk.Label(frame, text=key).grid(row=i, column=0, sticky='e')
            entry = tk.Entry(frame, width=30)
            entry.grid(row=i, column=1)
            entry.insert(0, val)
            keys.append(key)
            entries.append(entry)

        # Create buttons to save or cancel the dataset description
        def cancel():
            root.destroy()
            print('Closed')
            sys.exit(1)

        def save():
            desc_data = {key: entry.get() for key, entry
                         in zip(keys, entries)}
            make_dataset_description(
            path=path_BIDS,
            name=desc_data['Name'],
            dataset_type=desc_data['DatasetType'],
            data_license=desc_data['License'],
            authors=desc_data['Authors'],
            acknowledgements=desc_data['Acknowledgements'],
            how_to_acknowledge=desc_data['HowToAcknowledge'],
            funding=desc_data['Funding'],
            ethics_approvals=desc_data['EthicsApprovals'],
            references_and_links=desc_data['ReferencesAndLinks'],
            doi=desc_data['DatasetDOI'],
            overwrite=True
            )
            print(f'Saving BIDS parameters to {file_bids}')

            root.destroy()

        save_button = tk.Button(
            button_frame,
            text="Save and run", command=save)
        save_button.grid(row=0, column=0)

        cancel_button = tk.Button(
            button_frame,
            text="Cancel", command=cancel)
        cancel_button.grid(row=0, column=2)

        # Start GUI loop
        root.mainloop()

def create_participants_files(
    path_BIDS: str='.',
    overwrite=False):
    # check if participants.tsv and participants.json files is available or create a new one with default fields
    output_path = os.path.join(path_BIDS)
    os.makedirs(output_path, exist_ok=True)
    
    tsv_file = f'{output_path}/participants.tsv'
    if not exists(tsv_file) or overwrite:
        # create default fields participants.tsv
        participants = glob('NatMEG*', root_dir=output_path)
        # create empty table with 4 columns (participant_id, sex, age)
        df = pd.DataFrame(columns=['participant_id', 'sex', 'age', 'group'])
        
        df.to_csv(f'{output_path}/participants.tsv', sep='\t', index=False)
        print(f'Writing {output_path}/participants.tsv')

    json_file = os.path.join(output_path, 'participants.json')

    if not exists(json_file) or overwrite:
        participants_json = {
            "participant_id": {
                "Description": "Unique participant identifier"
            },
            "sex": {
                "Description": "Biological sex of participant. Self-rated by participant",
                "Levels": {
                    "M": "male",
                    "F": "female"
                }
            },
            "age": {
                "Description": "Age of participant at time of MEG scanning",
                "Units": "years"
            },
            "group": {
                "Description": "Group of participant. By default everyone is in control group",
            }
        }

        with open(f'{output_path}/participants.json', 'w') as f:
            json.dump(participants_json, f, indent=4)
        print(f'Writing {output_path}/participants.json')

###############################################################################
# Help functions
###############################################################################

def defaultBidsConfig():
    data = {
            'Tasks': [''],
            'squidMEG': '/neuro/data/sinuhe/',
            'opmMEG': '',
            'BIDS': '',
            'Calibration': '/neuro/databases/sss/sss_cal.dat',
            'Crosstalk': '/neuro/databases/ctc/ct_sparse.fif',
            'Dataset_description': '',
            'Participants': '',
            'Participants mapping file': '',
            'Original subjID name': '',
            'New subjID name': '',
            'Original session name': '',
            'New session name': '',
            'Overwrite': 'off'  
        }
    return data

def openBidsConfigUI(json_name: str = None):
    """_summary_
    Creates or opens a JSON file with MaxFilter parameters using a GUI.

    Parameters
    ----------
    default_data : dict, optional
        Default data to populate the GUI fields.

    Returns
    -------
    None
    
    """

    # Check if the configuration file exists and if so load
    if not(json_name):
        data = defaultBidsConfig()
    else:
        with open(json_name, 'r') as f:
            data = json.load(f)
    
    # Create default configuration file

    # Create a new Tkinter window
    root = tk.Tk()
    root.title('BIDSify Configuration')
    root.geometry('500x500')
    
    # Main frame
    frame = tk.LabelFrame(root, text='BIDSify Configuration')
    frame.grid(row=0, column=0,
                ipadx=5, ipady=5, sticky='e')
    
    # Buttons frame
    button_frame = tk.LabelFrame(root, text="", padx=10, pady=10, border=0)
    button_frame.grid(row=1, column=0, columnspan=2, sticky='nsew', padx=5, pady=5)
    
    # Create labels and entries for each field in the configuration
    chb = {}
    keys = []
    entries = []
    for i, key in enumerate(data):
        val = data[key]
        
        label = tk.Label(frame, text=key).grid(row=i, column=0, sticky='e')

        if val in ['on', 'off']:
            chb[key] = tk.StringVar()
            chb[key].set(val)
            check_box = tk.Checkbutton(frame,
                                       variable=chb[key], onvalue='on', offvalue='off',
                                       text='')
            
            check_box.grid(row=i, column=1, padx=2, pady=2, sticky='w')
            entry = chb[key]
        else:
            entry = tk.Entry(frame, width=30)
            entry.grid(row=i, column=1)
            entry.insert(0, val)
        
        keys.append(key)
        entries.append(entry)
    
    # Create buttons to save or cancel the configuration
    def cancel():
            root.destroy()
            print('Closed')
            sys.exit(1)

    def save():
        data = {}

        for key, entry in zip(keys, entries):
            if ', ' in entry.get():
                data[key] = [x.strip() for x in entry.get().split(', ') if x.strip()]
            else:
                data[key] = entry.get()
            
        # Replace with save data
        save_path = asksaveasfile(defaultextension=".json", filetypes=[("JSON files", "*.json")],
                                  initialdir='/neuro/data/local')
        if save_path:
            with open(save_path.name, 'w') as f:
                json.dump(data, f, indent=4, default=list)
            print(f"Settings saved to {save_path.name}")

        root.destroy()
        print(f'Saving BIDS parameters to {json_name}')

    save_button = tk.Button(button_frame,
                            text="Save", command=save)
    save_button.grid(row=0, column=0)

    cancel_button = tk.Button(button_frame,
                            text="Cancel", command=cancel)
    cancel_button.grid(row=0, column=2)

    # Start GUI loop
    root.mainloop()
    return data

def update_sidecars(bids_root):
    
    """_summary_

    Args:
        bids_root (str): _description_
    Returns:
        None
    """
    # bids_root = config_dict.get('BIDS')
    # Find all meg files in the BIDS folder, ignore EEG for now
    bids_paths = find_matching_paths(bids_root,
                                     suffixes='meg',
                                    acquisitions=['triux', 'hedscan'],
                                    splits=None,
                                    descriptions=None,
                                     extensions='.fif')
    # Add institution name, department and address
    institution = {
            'InstitutionName': InstitutionAddress,
            'InstitutionDepartmentName': InstitutionDepartmentName,
            'InstitutionAddress': InstitutionName
            }
    
    for bp in bids_paths:
        if not file_contains(bp.basename, headpos_patterns):
            acq = bp.acquisition
            proc = bp.processing
            suffix = bp.suffix
            info = mne.io.read_info(bp.fpath, verbose='error')
            bp_json = bp.copy().update(extension='.json', split=None)
            with open(str(bp_json.fpath), 'r') as f:
                sidecar = json.load(f)
            
            if not file_contains(bp.task.lower(), noise_patterns):
                match_paths = find_matching_paths(
                                bp.directory,
                                acquisitions=acq,
                                suffixes='meg',
                                extensions='.fif')

                noise_paths = [p for p in match_paths if 'noise' in p.task.lower()]
                sidecar['AssociatedEmptyRoom'] = [basename(er) for er in noise_paths]
                
                # Find associated headpos and trans files
                headpos_file = find_matching_paths(
                    bp.directory,
                    bp.task,
                    acquisitions=acq,
                    descriptions='headpos',
                    extensions='.pos',
                )
                trans_file = find_matching_paths(
                    bp.directory,
                    bp.task,
                    acquisitions=acq,
                    descriptions='trans',
                    extensions='.fif',
                )
                if headpos_file:
                    path = f"{headpos_file[0].root}/{headpos_file[0].basename}"
                    headpos = mne.chpi.read_head_pos(path)
                    trans_head, rot, t = mne.chpi.head_pos_to_trans_rot_t(headpos)
                    sidecar['MaxMovement'] = round(float(trans_head.max()), 4)
                    
                if trans_file:
                    path = f"{headpos_file[0].root}/{headpos_file[0].basename}"
                    trans = mne.read_trans(path)

            if acq == 'triux' and suffix == 'meg':
                if info['gantry_angle'] > 0:
                    dewar_pos = f'upright ({int(info["gantry_angle"])} degrees)'
                else:
                    dewar_pos = f'supine ({int(info["gantry_angle"])} degrees)'
                sidecar['DewarPosition'] = dewar_pos
                try:
                    # mne.chpi.get_chpi_info(info)
                    sidecar['HeadCoilFrequency'] = [f['coil_freq'] for f in info['hpi_meas'][0]['hpi_coils']]
                except IndexError:
                    'No head coil frequency found'

                # sidecar['ContinuousHeadLocalization']
                
                # TODO: Add maxfilter and headposition parameters
                if proc:
                    print('Processing detected')
                    proc_list = proc.split('+')
                    max_info = info['proc_history'][0]['max_info']
                    
                    if file_contains(proc, ['sss', 'tsss']):
                        sss_info = max_info['sss_info']
                        sidecar['SoftwareFilters']['MaxFilterVersion'] = info['proc_history'][0]['creator']
                        sidecar['SoftwareFilters']['SignalSpaceSeparation'] = {
                            'Origin': sss_info['origin'].tolist(),
                            'NComponents': sss_info['nfree'],
                            'HPIGLimit': sss_info['hpi_g_limit'],
                            'HPIDistanceLimit': sss_info['hpi_dist_limit']
                            
                        }
                        if ['tsss'] in proc_list:
                            max_st = max_info['max_st']
                            sidecar['SoftwareFilters']['TemporalSignalSpaceSeparation'] = {
                                'SubSpaceCorrelationLimit': max_st['subspcorr'],
                                'LengtOfDataBuffert': max_st['buflen']
                            }
                    
                    # sidecar['MaxMovement'] 
                    # Add average head position file

            if acq == 'hedscan':
                sidecar['Manufacturer'] = 'FieldLine'
            
            new_sidecar = institution | sidecar
            
            with open(str(bp_json.fpath), 'w') as f:
                json.dump(new_sidecar, f, indent=4)


def update_sidecar(bids_path: BIDSPath):
    """_summary_

    Args:
        bids_path (BIDSPath): _description_
    Returns:
        None
    """
    # Find associated sidecar file
    sidecar_path = bids_path.copy().update(
        check=True,
        split=None,
        suffix ='meg',
        extension='.json')

    # Add institution name, department and address
    sidecar_updates = {
            'InstitutionName': InstitutionAddress,
            'InstitutionDepartmentName': InstitutionDepartmentName,
            'InstitutionAddress': InstitutionName
            }
    
    # Add Dewar position and associated empty room
    if bids_path.datatype == 'meg' and bids_path.acquisition == 'triux':
        
        info = mne.io.read_info(bids_path.fpath, verbose='error')
        if info['gantry_angle'] > 0:
            dewar_pos = f'upright ({int(info["gantry_angle"])} degrees)'
        else:
            dewar_pos = f'supine ({int(info["gantry_angle"])} degrees)'
        sidecar_updates['DewarPosition'] = dewar_pos

    if file_contains(bids_path.task.lower(), noise_patterns): 
        find_matching_paths(bids_path.directory)
        match_paths = find_matching_paths(
                        bids_path.directory,
                        acquisitions = bids_path.acquisition,
                        suffixes='meg',
                        extensions='.fif')
        noise_paths = [p for p in match_paths if 'noise' in p.task.lower()]

        sidecar_updates['AssociatedEmptyRoom'] = [basename(er) for er in noise_paths]
    
    # Update Manufacturer FieldLine for OPM data
    if bids_path.datatype == 'meg' and bids_path.acquisition == 'hedscan':
        sidecar_updates["Manufacturer"] = "FieldLine"
        
    update_sidecar_json(bids_path=sidecar_path, 
                        entries=sidecar_updates)

    message = f'{sidecar_path.basename} updated'
    print(message)

def add_channel_parameters(
    bids_tsv: str,
    opm_tsv: str):

    if exists(opm_tsv):
        orig_df = pd.read_csv(opm_tsv, sep='\t')
        bids_df = pd.read_csv(bids_tsv, sep='\t')
        
        # Compare file with file in BIDS folder

        add_cols = [c for c in orig_df.columns
                    if c not in bids_df.columns] + ['name']

        if not np.array_equal(
            orig_df, bids_df):
            
            bids_df = bids_df.merge(orig_df[add_cols], on='name', how='outer')

            bids_df.to_csv(bids_tsv, sep='\t', index=False)
    print(f'Adding channel parameters to {basename(bids_tsv)}')

def copy_eeg_to_meg(file_name: str, bids_path: BIDSPath):
    
    if not file_contains(file_name, headpos_patterns):
        raw = mne.io.read_raw_fif(file_name, allow_maxshield=True, verbose='error')
        ch_types = set(raw.info.get_channel_types())
        # Confirm that the file is EEG
        if not 'meg' in ch_types:
            bids_json = find_matching_paths(bids_path.root,
                                    tasks=bids_path.task,
                                    suffixes='eeg',
                                    extensions='.json')[0]
            bids_eeg = bids_json.copy().update(datatype='meg',
                                                extension='.fif')
            
            raw.save(bids_eeg.fpath, overwrite=True)

            json_from = bids_json.fpath
            json_to = bids_json.copy().update(datatype='meg').fpath
            
            copy2(json_from, json_to)
            
            # Copy CapTrak files
            CapTrak = find_matching_paths(bids_eeg.root, spaces='CapTrak')
            for old_cap in CapTrak:
                new_cap = old_cap.copy().update(datatype='meg')
                if not exists(new_cap):
                    copy2(old_cap, new_cap)

def generate_conversion_table(
    config_dict: dict,
    mode: str='new'):

    """
    For each participant and session within MEG folder, move the files to BIDS correspondent folder
    or create a new one if the session does not match. Change the name of the files into BIDS format.
    """
    # TODO: parallelize the conversion
    # TODO: add event file option based on tasks
    ts = datetime.now().strftime('%Y%m%d')
    path_triux = config_dict['squidMEG']
    path_opm = config_dict['opmMEG']
    path_BIDS = config_dict['BIDS']
    participant_mapping = config_dict['Participants mapping file']
    old_subj_id = config_dict['Original subjID name']
    new_subj_id = config_dict['New subjID name']
    old_session = config_dict['Original session name']
    new_session = config_dict['New session name']
    tasks = config_dict['Tasks'] + opm_exceptions_patterns
    
    processing_modalities = []
    if path_triux != '' and str(path_triux) != '()':
        processing_modalities.append('triux')
    if path_opm != '' and str(path_opm) != '()':
        processing_modalities.append('hedscan')

    processing_schema = {
        'time_stamp': [],
        'run_conversion': [],
        'participant_from': [],
        'participant_to': [],
        'session_from': [],
        'session_to': [],
        'task': [],
        'split': [],
        'run': [],
        'datatype': [],
        'acquisition': [],
        'processing': [],
        'description': [],
        'raw_path': [],
        'raw_name': [],
        'bids_path': [],
        'bids_name': [],
        'event_id': []
    }
    
    if participant_mapping:
        mapping_found=True
        try:
            pmap = pd.read_csv(participant_mapping, dtype=str)
        except FileExistsError as e:
            mapping_found=False
            print('Participant file not found, skipping')
    
    path = path_triux if 'triux' in processing_modalities else path_opm
    participants = glob('sub-*', root_dir=path)

<<<<<<< HEAD
    for participant in participants:
        sessions = sorted([session for session in glob('*', root_dir=os.path.join(path, participant)) if os.path.isdir(os.path.join(path, participant, session))])
        
        for date_session in sessions:
            session = date_session
            for mod in processing_modalities:
                all_files = sorted(glob('*.fif', root_dir=os.path.join(path, participant, date_session, mod)) + 
                                      glob('*.pos', root_dir=os.path.join(path, participant, date_session, mod)))

                for file in all_files:
                    
                    full_file_name = os.path.join(path, participant, date_session, mod, file)
                    
=======
    for mod in processing_modalities:
        if mod == 'triux':
            path = path_triux
            participants = sorted([p for p in glob('NatMEG*', root_dir=path) if os.path.isdir(os.path.join(path, p))])
        elif mod == 'hedscan':
            path = path_opm
            participants = sorted([p for p in glob('sub*', root_dir=path) if os.path.isdir(os.path.join(path, p))])

        def process_participant(participant, mod, path, participant_mapping, mapping_found, pmap, old_subj_id, old_session, new_subj_id, new_session, tasks, path_BIDS, ts):
            participant_schema = {
                'time_stamp': [],
                'run_conversion': [],
                'participant_from': [],
                'participant_to': [],
                'session_from': [],
                'session_to': [],
                'task': [],
                'split': [],
                'run': [],
                'datatype': [],
                'acquisition': [],
                'processing': [],
                'description': [],
                'raw_path': [],
                'raw_name': [],
                'bids_path': [],
                'bids_name': []
            }

            if mod == 'triux':
                sessions = sorted([session for session in glob('*', root_dir=os.path.join(path, participant)) if os.path.isdir(os.path.join(path, participant, session))])
            elif mod == 'hedscan':
                sessions = sorted(list(set([f.split('_')[0][2:] for f in glob('*.fif', root_dir=os.path.join(path, participant))])))

            for date_session in sessions:
                session = date_session

                if mod == 'triux':
                    all_files = sorted(glob('*.fif', root_dir=os.path.join(path, participant, date_session, 'meg')) + 
                                       glob('*.pos', root_dir=os.path.join(path, participant, date_session, 'meg')))
                elif mod == 'hedscan':
                    all_files = sorted(glob(f'20{session}*.fif', root_dir=os.path.join(path, participant)))

                for file in all_files:
                    if mod == 'triux':
                        full_file_name = os.path.join(path, participant, date_session, 'meg', file)
                    elif mod == 'hedscan':
                        full_file_name = os.path.join(path, participant, file)

>>>>>>> 0b91669a
                    if exists(full_file_name):
                        info_dict = extract_info_from_filename(full_file_name)

                    task = info_dict.get('task')
                    proc = '+'.join(info_dict.get('processing'))
                    datatypes = '+'.join([d for d in info_dict.get('datatypes') if d != ''])
                    subject = info_dict.get('participant')
                    split = info_dict.get('split')
                    run = ''
                    desc = '+'.join(info_dict.get('description'))
                    extension = info_dict.get('extension')
<<<<<<< HEAD
                    suffix='meg'
                    event_file = glob(f'{task}_event_id.json', root_dir=f'{path_BIDS}/..')
                    if event_file:
                        event_file = event_file[0]
                    else:
                        event_file = None
=======
                    suffix = 'meg'
>>>>>>> 0b91669a

                    if participant_mapping and mapping_found:
                        check_subj = subject in pmap[old_subj_id].values
                        check_date = date_session in pmap.loc[pmap[old_subj_id] == subject, old_session].values
                        process_file = all([check_subj, check_date])

                        if process_file:
                            subject = pmap.loc[pmap[old_subj_id] == subject, new_subj_id].values[0].zfill(3)
                            session = pmap.loc[pmap[old_session] == date_session, new_session].values[0].zfill(2)

                    if process_file and not file_contains(file, headpos_patterns):
                        try:
                            info = mne.io.read_raw_fif(full_file_name, allow_maxshield=True, verbose='error')
                            ch_types = set(info.get_channel_types())
                        except Exception as e:
                            print(f"Error reading file {full_file_name}: {e}")
                            ch_types = ['']

                        if 'mag' in ch_types:
                            datatype = 'meg'
                        elif 'eeg' in ch_types:
                            datatype = 'eeg'
                            extension = None
                            suffix = 'eeg'
                        else:
                            datatype = 'meg'
                            extension = None
                            suffix = None
                    else:
                        datatype = 'meg'

                    if process_file:
                        bids_path = BIDSPath(
                            subject=subject,
                            session=session,
                            task=task,
                            acquisition=mod,
                            processing=None if proc == '' else proc,
                            run=None if run == '' else run,
                            datatype=datatype,
                            description=None if desc == '' else desc,
                            root=path_BIDS,
                            extension=extension,
                            suffix=suffix
                        )

                        run_conversion = 'yes'
                        if (find_matching_paths(bids_path.directory, tasks=task, acquisitions=mod, suffixes=suffix, descriptions=None if desc == '' else desc, extensions=extension)):
                            run_conversion = 'no'

<<<<<<< HEAD
                        processing_schema['time_stamp'].append(ts)
                        processing_schema['run_conversion'].append(run_conversion)
                        processing_schema['participant_from'].append(participant)
                        processing_schema['participant_to'].append(subject)
                        processing_schema['session_from'].append(date_session)
                        processing_schema['session_to'].append(session)
                        processing_schema['task'].append(task)
                        processing_schema['split'].append(split)
                        processing_schema['run'].append(run)
                        processing_schema['datatype'].append(datatype)
                        processing_schema['acquisition'].append(mod)
                        processing_schema['processing'].append(proc)
                        processing_schema['description'].append(desc)
                        processing_schema['raw_path'].append(dirname(full_file_name))
                        processing_schema['raw_name'].append(file)
                        processing_schema['bids_path'].append(bids_path.directory)
                        
                        processing_schema['bids_name'].append(bids_path.basename)
                        processing_schema['event_id'].append(event_file)

    df = pd.DataFrame(processing_schema)
    
    df.insert(2, 'task_flag', df.apply(
                lambda x: 'check' if x['task'] not in tasks else 'ok', axis=1))
    # TODO: add more checks
    # TODO: add event file option based on tasks
=======
                        participant_schema['time_stamp'].append(ts)
                        participant_schema['run_conversion'].append(run_conversion)
                        participant_schema['participant_from'].append(participant)
                        participant_schema['participant_to'].append(subject)
                        participant_schema['session_from'].append(date_session)
                        participant_schema['session_to'].append(session)
                        participant_schema['task'].append(task)
                        participant_schema['split'].append(split)
                        participant_schema['run'].append(run)
                        participant_schema['datatype'].append(datatype)
                        participant_schema['acquisition'].append(mod)
                        participant_schema['processing'].append(proc)
                        participant_schema['description'].append(desc)
                        participant_schema['raw_path'].append(dirname(full_file_name))
                        participant_schema['raw_name'].append(file)
                        participant_schema['bids_path'].append(bids_path.directory)
                        participant_schema['bids_name'].append(bids_path.basename)

            return pd.DataFrame(participant_schema)

        # Parallelize the processing
        with ThreadPoolExecutor() as executor:
            futures = [
                executor.submit(
                    process_participant,
                    participant,
                    mod,
                    path,
                    participant_mapping,
                    mapping_found,
                    pmap,
                    old_subj_id,
                    old_session,
                    new_subj_id,
                    new_session,
                    tasks,
                    path_BIDS,
                    ts
                )
                for participant in participants
            ]

            results = [future.result() for future in futures]

        df = pd.concat(results, ignore_index=True)

        df.insert(2, 'task_flag', df.apply(lambda x: 'check' if x['task'] not in tasks else 'ok', axis=1))
>>>>>>> 0b91669a

        if mode == 'update':
            df = df[df['run_conversion'] == 'yes']

        return df


def save_conversion_table(df: pd.DataFrame, config_dict: dict):

    ts = datetime.now().strftime('%Y%m%d')
    path_BIDS = config_dict.get('BIDS')
    
    os.makedirs(f'{path_BIDS}/conversion_logs', exist_ok=True)
    df.to_csv(f'{path_BIDS}/conversion_logs/{ts}_bids_conversion.tsv', sep='\t', index=False)

# TODO: continue check here


def load_conversion_table(config_dict: dict,
                          conversion_file: str=None, overwrite=False):
        # Load the most recent conversion table
    path_BIDS = config_dict.get('BIDS')
    conversion_logs_path = os.path.join(path_BIDS, 'conversion_logs')
    if not os.path.exists(conversion_logs_path):
        os.makedirs(conversion_logs_path, exist_ok=True)
        print("No conversion logs directory found. Created new")
        
    if overwrite or not conversion_file:
        conversion_files = sorted(glob(os.path.join(conversion_logs_path, '*_bids_conversion.tsv')))
        if overwrite or not conversion_files:
            print("Creating new conversion table")
            conversion_table = generate_conversion_table(config_dict, 'new')
            save_conversion_table(conversion_table, config_dict)
    conversion_files = sorted(glob(os.path.join(conversion_logs_path, '*_bids_conversion.tsv')))

    latest_conversion_file = conversion_files[-1]
    print(f"Loading the most recent conversion table: {basename(latest_conversion_file)}")

    conversion_table = pd.read_csv(latest_conversion_file, sep='\t', dtype=str)
    
    print(f"Updating conversion table with new files")
    conversion_table_updates = generate_conversion_table(
        config_dict, mode = 'update')
    
    # Merge the new conversion table with the existing one
    conversion_table = pd.concat([conversion_table, conversion_table_updates], ignore_index=True)
    # Remove duplicates
    conversion_table = conversion_table.drop_duplicates(subset=['raw_name'], keep='last')

    return conversion_table
        
def bidsify(config_dict: dict, conversion_file: str=None, overwrite=False):
    
    # TODO: parallelize the conversion
    
    path_BIDS = config_dict.get('BIDS')
    calibration = config_dict['Calibration']
    crosstalk = config_dict['Crosstalk']
    
    df = load_conversion_table(config_dict, conversion_file, overwrite)
    df = df.where(pd.notnull(df), None)
    
    # Start by creating the BIDS directory structure
    unique_participants_sessions = df[['participant_to', 'session_to', 'datatype']].drop_duplicates()
    for _, row in unique_participants_sessions.iterrows():
        subject_padded = str(row['participant_to']).zfill(3)
        session_padded = str(row['session_to']).zfill(2)
        bids_path = BIDSPath(
            subject=subject_padded,
            session=session_padded,
            datatype=row['datatype'],
            root=path_BIDS
        ).mkdir()
        if row['datatype'] == 'meg':
            if not bids_path.meg_calibration_fpath:
                write_meg_calibration(calibration, bids_path)
            if not bids_path.meg_crosstalk_fpath:
                write_meg_crosstalk(crosstalk, bids_path)
    
    # ignore split files as they are processed automatically
    df = df[df['split'].isna()]

    # Flag deviants and exist if found
    deviants = df[df['task_flag'] == 'check']
    if len(deviants) > 0:
        print('Deviants found:')
        print(deviants)
        print('Please check the conversion table')
        sys.exit(1)

    for i, d in df.iterrows():
        
        # Ignore files that are already converted
        if d['run_conversion'] == 'no' and not overwrite:
            print(f"{d['bids_name']} already converted")
            continue
        
        raw_file = f"{d['raw_path']}/{d['raw_name']}"
        if not file_contains(raw_file, headpos_patterns):
            raw = mne.io.read_raw_fif(raw_file,
                                    allow_maxshield=True,
                                    verbose='error')

            ch_types = set(raw.info.get_channel_types())

            if 'mag' in ch_types:
                datatype = 'meg'
                extension = '.fif'
                suffix = 'meg'
            elif 'eeg' in ch_types:
                datatype = 'eeg'
                extension = None
                suffix = None
            
            # Added leading zero-padding to subject and session
            subject = str(d['participant_to']).zfill(3)
            session = str(d['session_to']).zfill(2)
            task = d['task']
            acquisition = d['acquisition']
            processing = d['processing']
            run = d['run']
            event_id = d['event_id']
            
            if event_id:
                with open(f"{path_BIDS}/../{event_id}", 'r') as f:
                    event_id = json.load(f)
                events = mne.find_events(raw)
                
            else:
                event_id = None
                events = None

            # Create BIDS path
            bids_path = BIDSPath(
                subject=subject,
                session=session,
                task=task,
                run=None if run == '' else run,
                datatype=datatype,
                acquisition=acquisition,
                processing=None if processing == '' else processing,
                suffix=suffix,
                extension=extension,
                root=path_BIDS
            )
        # Write the BIDS file
            try:
                write_raw_bids(
                    raw=raw,
                    bids_path=bids_path,
                    empty_room=None,
                    event_id=event_id,
                    events=events,
                    overwrite=True,
                    verbose='error'
                )
            except Exception as e:
                print(f"Error writing BIDS file: {e}")
                # If write_raw_bids fails, try to save the raw file directly
                # Fall back on raw.save if write_raw_bids fails
                fname = bids_path.copy().update(suffix=datatype, extension = '.fif').fpath
                try:
                    raw.save(fname, overwrite=True)
                except Exception as e:
                    print(f"Error saving raw file: {e}")
                    log( 
                        f'{fname} not bidsified',
                        level='error',
                        logfile='log.tsv',
                        logpath=path_BIDS
                        )

            # Copy EEG to MEG
            if datatype == 'eeg':
                copy_eeg_to_meg(raw_file, bids_path)

            # Add channel parameters 
            if acquisition == 'hedscan':
                opm_tsv = f"{d['raw_path']}/{d['raw_name']}".replace('raw.fif', 'channels.tsv')
                
                bids_tsv = bids_path.copy().update(suffix='channels', extension='.tsv')
                add_channel_parameters(bids_tsv, opm_tsv)

        # If the file is a head position file, copy it to the BIDS directory
        # and rename it to the BIDS format
        else:
            print(d)
            bids_path = f"{d['bids_path']}/{d['bids_name']}"

            if 'headpos' in d['description']:
                headpos = mne.chpi.read_head_pos(raw_file)
                mne.chpi.write_head_pos(bids_path, headpos)
            elif 'trans' in d['description']:
                trans = mne.read_trans(raw_file)
                mne.write_trans(bids_path, trans, overwrite=True)

        # Log and print the conversion
        log( 
            f'{raw_file} -> {bids_path}',
            level='info',
            logfile='log.tsv',
            logpath=path_BIDS
        )
        
        # Update the conversion table
        df.at[i, 'run_conversion'] = 'no'
        df.at[i, 'bids_path'] = dirname(bids_path)
        df.at[i, 'bids_name'] = basename(bids_path)

    # Save updated conversion table
    df.to_csv(f'{path_BIDS}/conversion_logs/{df["time_stamp"].iloc[0]}_bids_conversion.tsv', sep='\t', index=False)

def args_parser():
    parser = argparse.ArgumentParser(description='''BIDSify
                                     
                                     Will use a configuation file to create a BIDS structure of the data. Select to open an existing configuration file or create a new one. A conversion table will be used where manual edits can be done.
                                     
                                     ''',
                                     add_help=True,
                                     usage='bidsify [-h] [-c CONFIG] [-e] [--conversion CONVERSION]',)
    parser.add_argument('-c', '--config', type=str, help='Path to the configuration file')
    parser.add_argument('-e', '--edit', action='store_true', help='Launch the UI for configuration file')
    parser.add_argument('--conversion', type=str, help='Path to the conversion file')
    parser.add_argument('--overwrite', action='store_true', help='Overwrite conversion table')
    parser.add_argument('--debug', action='store_true', help='Overwrite conversion table')
    args = parser.parse_args()

    return args

def main():
    
    # Parse command line arguments
    args = args_parser()
    
    if args.config:
        file_config = args.config
    else:
        file_config = askForConfig()
    # Select BIDS configuration file dialog
    
    if file_config == 'new':
        config_dict = openBidsConfigUI()
    elif file_config != 'new' and args.edit:
        config_dict = openBidsConfigUI(file_config)
    else:
        with open(file_config, 'r') as f:
            config_dict = json.load(f)

    if config_dict:
        for key, value in config_dict.items():
            print(f"{key}: {value}")
        
        # create dataset description file if the file does not exist or overwrite_bids is True

        create_dataset_description(config_dict['BIDS'], args.edit)
        
        bidsify(config_dict, args.conversion, args.overwrite)
        
        update_sidecars(config_dict['BIDS'])

        print_dir_tree(config_dict['BIDS'])
    else:
        print('No configuration file selected')
        sys.exit(1)

if __name__ == "__main__":
    main()<|MERGE_RESOLUTION|>--- conflicted
+++ resolved
@@ -611,29 +611,6 @@
     path = path_triux if 'triux' in processing_modalities else path_opm
     participants = glob('sub-*', root_dir=path)
 
-<<<<<<< HEAD
-    for participant in participants:
-        sessions = sorted([session for session in glob('*', root_dir=os.path.join(path, participant)) if os.path.isdir(os.path.join(path, participant, session))])
-        
-        for date_session in sessions:
-            session = date_session
-            for mod in processing_modalities:
-                all_files = sorted(glob('*.fif', root_dir=os.path.join(path, participant, date_session, mod)) + 
-                                      glob('*.pos', root_dir=os.path.join(path, participant, date_session, mod)))
-
-                for file in all_files:
-                    
-                    full_file_name = os.path.join(path, participant, date_session, mod, file)
-                    
-=======
-    for mod in processing_modalities:
-        if mod == 'triux':
-            path = path_triux
-            participants = sorted([p for p in glob('NatMEG*', root_dir=path) if os.path.isdir(os.path.join(path, p))])
-        elif mod == 'hedscan':
-            path = path_opm
-            participants = sorted([p for p in glob('sub*', root_dir=path) if os.path.isdir(os.path.join(path, p))])
-
         def process_participant(participant, mod, path, participant_mapping, mapping_found, pmap, old_subj_id, old_session, new_subj_id, new_session, tasks, path_BIDS, ts):
             participant_schema = {
                 'time_stamp': [],
@@ -675,7 +652,6 @@
                     elif mod == 'hedscan':
                         full_file_name = os.path.join(path, participant, file)
 
->>>>>>> 0b91669a
                     if exists(full_file_name):
                         info_dict = extract_info_from_filename(full_file_name)
 
@@ -687,16 +663,12 @@
                     run = ''
                     desc = '+'.join(info_dict.get('description'))
                     extension = info_dict.get('extension')
-<<<<<<< HEAD
-                    suffix='meg'
+                    suffix = 'meg'
                     event_file = glob(f'{task}_event_id.json', root_dir=f'{path_BIDS}/..')
                     if event_file:
                         event_file = event_file[0]
                     else:
                         event_file = None
-=======
-                    suffix = 'meg'
->>>>>>> 0b91669a
 
                     if participant_mapping and mapping_found:
                         check_subj = subject in pmap[old_subj_id].values
@@ -747,34 +719,6 @@
                         if (find_matching_paths(bids_path.directory, tasks=task, acquisitions=mod, suffixes=suffix, descriptions=None if desc == '' else desc, extensions=extension)):
                             run_conversion = 'no'
 
-<<<<<<< HEAD
-                        processing_schema['time_stamp'].append(ts)
-                        processing_schema['run_conversion'].append(run_conversion)
-                        processing_schema['participant_from'].append(participant)
-                        processing_schema['participant_to'].append(subject)
-                        processing_schema['session_from'].append(date_session)
-                        processing_schema['session_to'].append(session)
-                        processing_schema['task'].append(task)
-                        processing_schema['split'].append(split)
-                        processing_schema['run'].append(run)
-                        processing_schema['datatype'].append(datatype)
-                        processing_schema['acquisition'].append(mod)
-                        processing_schema['processing'].append(proc)
-                        processing_schema['description'].append(desc)
-                        processing_schema['raw_path'].append(dirname(full_file_name))
-                        processing_schema['raw_name'].append(file)
-                        processing_schema['bids_path'].append(bids_path.directory)
-                        
-                        processing_schema['bids_name'].append(bids_path.basename)
-                        processing_schema['event_id'].append(event_file)
-
-    df = pd.DataFrame(processing_schema)
-    
-    df.insert(2, 'task_flag', df.apply(
-                lambda x: 'check' if x['task'] not in tasks else 'ok', axis=1))
-    # TODO: add more checks
-    # TODO: add event file option based on tasks
-=======
                         participant_schema['time_stamp'].append(ts)
                         participant_schema['run_conversion'].append(run_conversion)
                         participant_schema['participant_from'].append(participant)
@@ -792,6 +736,7 @@
                         participant_schema['raw_name'].append(file)
                         participant_schema['bids_path'].append(bids_path.directory)
                         participant_schema['bids_name'].append(bids_path.basename)
+                        processing_schema['event_id'].append(event_file)
 
             return pd.DataFrame(participant_schema)
 
@@ -822,7 +767,6 @@
         df = pd.concat(results, ignore_index=True)
 
         df.insert(2, 'task_flag', df.apply(lambda x: 'check' if x['task'] not in tasks else 'ok', axis=1))
->>>>>>> 0b91669a
 
         if mode == 'update':
             df = df[df['run_conversion'] == 'yes']
