#!/usr/bin/env python3
# -*- coding: utf-8 -*-

"""
MaxFilter Signal Space Separation (SSS) Processing Pipeline

This module provides a comprehensive interface for applying Elekta MaxFilter
to MEG data, including temporal Signal Space Separation (tSSS), movement
compensation, and head position tracking.

Author: Andreas Gerhardsson
Created: Friday, 26 June 2025

Based on an original MaxFilter shell script by Mikkel Vinding and Lau Møller Andersen

"""
#%%
from glob import glob
import os
from os.path import exists, basename, dirname, isdir
import sys
import re
import tkinter as tk
from tkinter.filedialog import askdirectory, askopenfilename, asksaveasfile
import json
import yaml
import pandas as pd
import subprocess
import argparse
from datetime import datetime
from shutil import copy2
from copy import deepcopy
import mne
from mne.transforms import (invert_transform,
                            read_trans, write_trans)
from mne.preprocessing import compute_average_dev_head_t
from mne.chpi import (compute_chpi_amplitudes, compute_chpi_locs,
                      head_pos_to_trans_rot_t, compute_head_pos,
                      write_head_pos,
                      read_head_pos)
import matplotlib.patches as mpatches
from concurrent.futures import ThreadPoolExecutor, as_completed

from utils import (
    log,
    proc_patterns,
    noise_patterns,
    file_contains,
    askForConfig
)

###############################################################################
# Global variables
###############################################################################

exclude_patterns = [r'-\d+.fif', '_trans', 'opm',  'eeg', 'avg.fif']

<<<<<<< HEAD
###############################################################################
# Configuration and Parameter Functions
###############################################################################

def get_parameters(config):
    """
    Extract and validate MaxFilter configuration parameters.
    
    Processes configuration from file (JSON/YAML) or dictionary, extracting
    MaxFilter-specific settings and merging with project parameters for
    calibration files, data paths, and processing options.
    
    Args:
        config (str or dict): Path to config file or configuration dictionary
                             containing 'maxfilter' and 'project' sections
    
    Returns:
        dict: Merged MaxFilter configuration with keys:
            - standard_settings: Basic processing parameters
            - advanced_settings: Expert-level options
            - Includes calibration/crosstalk file paths from project config
    
    Raises:
        ValueError: If unsupported configuration file format provided
    """
    if isinstance(config, str):
        if config.endswith('.json'):
            with open(config, 'r') as f:
                config_dict = json.load(f)
        elif config.endswith('.yml') or config.endswith('.yaml'):
            with open(config, 'r') as f:
                config_dict = yaml.safe_load(f)
        else:
            raise ValueError("Unsupported configuration file format. Use .json or .yml/.yaml")
    elif isinstance(config, dict):
        config_dict = deepcopy(config)
    
    maxfilter_dict = deepcopy(config_dict['maxfilter'])
    maxfilter_dict['advanced_settings']['cal'] = config_dict['project']['Calibration']
    maxfilter_dict['advanced_settings']['ctc'] = config_dict['project']['Crosstalk']
    maxfilter_dict['standard_settings']['project_name'] = config_dict['project']['name']
    maxfilter_dict['standard_settings']['data_path'] = config_dict['project']['squidMEG']
    maxfilter_dict['standard_settings']['out_path'] = config_dict['project']['squidMEG']
    
    return maxfilter_dict
=======
debug = False
###############################################################################

# TODO:
# - Integrate with Bids?
>>>>>>> 1dd8d17e

def match_task_files(files, task: str):
    """
    Filter file list to match specific task while excluding processed files.
    
    Identifies raw files for a given task by matching task name in filename
    and excluding already processed files, split files, and other derivatives.
    
    Args:
        files (list): List of FIF filenames to filter
        task (str): Task name to match (e.g., 'Phalanges', 'AudOdd')
    
    Returns:
        list: Filtered filenames containing task name, excluding processed files
        
    Note:
        Excludes files matching exclude_patterns and proc_patterns from utils
    """
    matched_files = [f for f in files if not file_contains(basename(f).lower(), exclude_patterns + proc_patterns) and task in f]
    return matched_files

def plot_movement(raw, head_pos, mean_trans):
    """
    Generate head movement visualization for quality assessment.
    
    Creates movement trace plots comparing original head position with
    average position transformation, useful for assessing subject movement
    and transformation quality.
    
    Args:
        raw (mne.io.Raw): Raw MEG data with device-head transformation
        head_pos (str or array): Head position file path or position array
        mean_trans (str or dict): Mean transformation file path or transform
    
    Returns:
        matplotlib.Figure: Movement trace plot with original and average positions
        
    Side Effects:
        - Displays translation traces in mm
        - Shows original position (red) vs average (green)
        - Includes legend and tight layout
    """

    if isinstance(head_pos, str):
        head_pos = read_head_pos(head_pos)
    if isinstance(mean_trans, str):
        mean_trans = read_trans(mean_trans)
        
    original_head_dev_t = invert_transform(raw.info["dev_head_t"])
    
    """
    Plot trances of movement for insepction. Uses mne.viz.plot_head_positions
    """
    fig = mne.viz.plot_head_positions(head_pos, mode='traces', show=False)
    red_patch = mpatches.Patch(color='r', label='Original')
    green_patch = mpatches.Patch(color='g', label='Average')

    for ax, ori, av in zip(fig.axes[::2],
                            original_head_dev_t['trans'][:3, 3],
                            mean_trans['trans'][:3, 3]):
        ax.axhline(1000*ori, color="r")
        ax.axhline(1000*av, color="g")
        
    fig.legend(handles=[red_patch, green_patch], loc='upper left')
    fig.tight_layout()
    return fig

###############################################################################
# Parameter Setting Classes
###############################################################################

class set_parameter:
    """
    Container for MaxFilter parameter strings in multiple formats.
    
    Stores parameter values for both Elekta MaxFilter command-line interface
    and MNE-Python equivalents, along with descriptive strings for file naming.
    
    Attributes:
        mxf (str): Elekta MaxFilter command-line parameter
        mne_mxf (str): MNE-Python equivalent parameter  
        string (str): Descriptive string for output file naming
    """
    def __init__(self, mxf, mne_mxf, string):
        self.mxf = mxf
        self.mne_mxf = mne_mxf
        self.string = string

class MaxFilter:
    """
    Comprehensive MaxFilter processing pipeline for MEG data.
    
    Handles complete Signal Space Separation workflow including:
    - Head position tracking and movement compensation
    - Temporal SSS for interference suppression
    - Bad channel detection and correction
    - Coordinate system transformations
    - Parallel processing of multiple subjects/sessions
    
    Key Features:
    - Automatic parameter validation and setting
    - Task-specific processing configurations
    - Empty room recording handling
    - Movement compensation with head position files
    - Quality control and logging
    - BIDS-compatible output naming
    """
    
    def __init__(self, config_dict: dict, **kwargs):
        """
        Initialize MaxFilter processor with configuration parameters.
        
        Processes configuration dictionary and converts string flags ('on'/'off')
        to boolean values for internal parameter handling.
        
        Args:
            config_dict (dict): Complete configuration including maxfilter settings
            **kwargs: Additional parameters (currently unused)
        
        Side Effects:
            - Merges standard and advanced settings into self.parameters
            - Converts 'on'/'off' strings to True/False booleans
        """

        config_dict = get_parameters(config_dict)
        
        parameters = config_dict['standard_settings'] | config_dict['advanced_settings']
        
        # Convert 'on'/'off' to True/False in parameters
        for key, value in parameters.items():
            if value == 'on':
                parameters[key] = True
            elif value == 'off':
                parameters[key] = False

        self.parameters = parameters
    
    def create_task_headpos(self, 
                            data_path: str,
                            out_path: str,
                            task: str,
                            files: list | str,
                            overwrite=False,
                            **kwargs):
        """
        Generate average head position and transformation for task runs.
        
        Computes HPI-based head position tracking across multiple runs of the
        same task, creating average head position file and coordinate transformation
        for movement compensation during MaxFilter processing.
        
        Processing Steps:
        1. Load raw data files for the task
        2. Optionally merge runs with consistent head position
        3. Compute HPI amplitudes and locations
        4. Calculate continuous head position estimates
        5. Generate average transformation matrix
        6. Create movement visualization plot
        
        Args:
            data_path (str): Input directory containing raw files
            out_path (str): Output directory for head position files
            task (str): Task name for file naming
            files (list or str): Raw file(s) for head position calculation
            overwrite (bool): Whether to regenerate existing files
            **kwargs: Additional parameters passed to computation functions
        
        Returns:
            None
            
        Side Effects:
            - Creates {task}_headpos.pos file with continuous head positions
            - Creates {task}_trans.fif file with average transformation
            - Saves {task}_movement.png plot for quality control
            - Logs processing steps and file creation
        
        Notes:
            - Requires HPI coils active during recording
            - Merges runs if merge_runs parameter enabled
            - Uses compute_chpi_* functions from MNE for localization
        """

        parameters = self.parameters

        merge_headpos = parameters.get('merge_runs')

        headpos_name = f"{out_path}/{task}_headpos.pos"
        trans_file = f"{out_path}/{task}_trans.fif"
        fig_name = f"{out_path}/{task}_movement.png"

        if not exists(headpos_name) or overwrite:
            
            if isinstance(files, str):
                files = [files]
            raws = [mne.io.read_raw_fif(
                    f'{data_path}/{file}',
                    allow_maxshield=True,
                    verbose='error')
                        for file in files]
            
            if merge_headpos and len(files) > 1:
                raws[0].info['dev_head_t'] = raws[1].info['dev_head_t']
                raw = mne.concatenate_raws(raws)
            else:
                raw = raws[0]
            print(f"Creating average head position for files: {' | '.join(files)}")
            chpi_amplitudes = compute_chpi_amplitudes(raw)
            chpi_locs = compute_chpi_locs(raw.info, chpi_amplitudes)
            head_pos = compute_head_pos(raw.info, chpi_locs, verbose='error')
            
            write_head_pos(headpos_name, head_pos)
            print(f"Wrote headposition file to: {basename(headpos_name)}")
        else:
            print(f'{basename(headpos_name)} already exists. Skipping...')
        
        if not exists(trans_file) or overwrite:

            if isinstance(files, str):
                files = [files]
            raws = [mne.io.read_raw_fif(
                    f'{data_path}/{file}',
                    allow_maxshield=True,
                    verbose='error')
                        for file in files]
            
            if merge_headpos and len(files) > 1:
                raws[0].info['dev_head_t'] = raws[1].info['dev_head_t']
                raw = mne.concatenate_raws(raws)
            else:
                raw = raws[0]

            head_pos = read_head_pos(headpos_name)
            # trans, rot, t = head_pos_to_trans_rot_t(head_pos) 

            mean_trans = invert_transform(
                compute_average_dev_head_t(raw, head_pos))
            
            write_trans(trans_file, mean_trans, overwrite=True)
            print(f'Wrote trans file to {basename(trans_file)}')
        
        else:
            print(f'{basename(trans_file)} already exists. Skipping...')
        
        if not exists(fig_name) or overwrite:
            plot_movement(raw, headpos_name, trans_file).savefig(fig_name)

    def set_params(self, subject, session, task):
        """
        Configure MaxFilter parameters for specific subject/session/task.
        
        Dynamically sets all MaxFilter command-line parameters based on
        configuration settings, task type, and file availability. Handles
        special cases like empty room recordings and task-specific options.
        
        Parameter Categories:
        - Transformation: Head position correction and coordinate transforms
        - SSS/tSSS: Signal space separation and temporal extension
        - Movement compensation: HPI-based head tracking
        - Bad channel handling: Automatic and manual bad channel specification
        - Filtering: Line frequency and correlation thresholds
        - Calibration: Cal/ctc files and system-specific corrections
        
        Args:
            subject (str): Subject identifier (e.g., 'sub-001')
            session (str): Session identifier (e.g., '20250127')
            task (str): Task name affecting parameter selection
        
        Returns:
            None
            
        Side Effects:
            - Sets instance attributes for all MaxFilter parameters
            - Configures command strings for both Elekta and MNE interfaces
            - Adapts parameters based on task type (e.g., disables movement
              compensation for empty room recordings)
            - Generates BIDS-compatible processing suffix string
        
        Parameter Attributes Set:
            _trans, _force, _cal, _ctc, _ds, _tsss, _corr, _mc, 
            _autobad, _bad_channels, _linefreq, _proc, _merge_runs, _additional_cmd
        """
        parameters = self.parameters
            
        data_root = parameters.get('data_path')
        output_path = parameters.get('out_path')
        # Check if output path is set
        if not output_path:
            output_path = data_root

        subj_path = f'{output_path}/{subject}/{session}/triux'
        trans_file = f'{subj_path}/{task}_trans.fif'
        trans_conditions = parameters.get('trans_conditions')
        trans_option = parameters.get('trans_option')

        def set_trans(param=None):
            if 'continous' in trans_option and task in trans_conditions:
                if param:
                    mxf = '-trans %s' % param
                    mne_mxf = '--trans=%s' % param
                    string = 'avgHead'
            else:
                mxf=''
                mne_mxf = ''
                string = ''
                print('No information about trans')
                #sys.exit(1)
            return(set_parameter(mxf, mne_mxf, string))
        _trans = set_trans(trans_file)
        
        # create set_force function
        def set_force(param=None):
            if param:
                mxf = '-force'
            elif not param:
                mxf = ''
            else:
                print('faulty "force" setting')
                sys.exit(1)
            return(mxf)
        _force = set_force(parameters.get('force'))
        
        def set_cal(param=None):
            if param:
                mxf = '-cal %s' % param
                mne_mxf = '--calibration=%s' % param
                string = 'cal_'
            else:
                print('no "cal" file found')
                sys.exit(1)
            return(set_parameter(mxf, mne_mxf, string))
        _cal = set_cal(parameters.get('cal'))
        
        def set_ctc(param=None):
            if param:
                mxf = '-ctc %s' % param
                mne_mxf = '--cross_talk=%s' % param
                string = 'ctc_'
            else:
                print('no "ctc" file found')
                sys.exit(1)
            return(set_parameter(mxf, mne_mxf, string))
        _ctc = set_ctc(parameters.get('ctc'))
        
        # create set_mc function (sets movecomp according to wishes above and abort if set incorrectly, this is a function such that it can be changed throughout the script if empty_room files are found) 
        def set_mc(param=None):
            if param:
                mxf = '-movecomp'
                mne_mxf = '--movecomp'
                string='mc'
            elif not param:
                mxf = ''
                mne_mxf = ''
                string = ''
            else:
                print('faulty "movecomp" setting')
                sys.exit(1)
            return(set_parameter(mxf, mne_mxf, string))
        _mc = set_mc(parameters.get('movecomp_default'))
        # If empty room file set tsss off and remove trans and headpos
        if file_contains(task, noise_patterns):
            _mc.mxf = ''
            _mc.mne_mxf = ''
            _mc.string = ''

        # create set_tsss function
        def set_tsss(param=None):
            if param:
                mxf = '-st'
                mne_mxf='--st'
                string='tsss'
            elif not param:
                mxf = ''
                mne_mxf=''
                string=''
            else:
                print('faulty "tsss" setting')
                sys.exit(1)
            return(set_parameter(mxf,mne_mxf, string))
        _tsss = set_tsss(parameters.get('tsss_default'))
        
        # create set_ds function
        def set_ds(param=None):
            if param:
                if int(parameters.get('downsample_factor')) > 1:
                    mxf = '-ds %s' % parameters.get('downsample_factor')
                    mne_mxf = ''
                    string = 'dsfactor-%s_' % \
                        parameters.get('downsample_factor')
                else:
                    print('downsampling factor must be an INTEGER greater than 1')
            elif not param:
                mxf = ''
                mne_mxf = ''
                string=''
            else:
                print('faulty "downsampling" setting')
                sys.exit(1)
            return(set_parameter(mxf, mne_mxf, string))
        _ds = set_ds(parameters.get('downsample'))

        def set_corr(param=None):
            if param:
                mxf = '-corr %s' % param
                mne_mxf = '--corr=%s' % param
                string = 'corr %s_' % \
                    round(float(param)*100)
            elif not param:
                mxf = ''
                mne_mxf= ''
                string=''
            else:
                print('faulty "correlation" setting (must be between 0 and 1)')
                sys.exit(1)
            return(set_parameter(mxf, mne_mxf, string))
        _corr = set_corr(parameters.get('correlation'))

        # set linefreq according to wishes above and abort if set incorrectly
        def set_linefreq(param=None):
            if param:
                mxf = '-linefreq %s' % parameters.get('linefreq_Hz')
                mne_mxf = '--linefreq %s' % parameters.get('linefreq_Hz')
                string = 'linefreq-%s_' % parameters.get('linefreq_Hz')
            elif not param:
                mxf = ''
                mne_mxf = ''
                string = ''
            else:
                print('faulty "apply_linefreq" setting')
                sys.exit(1)
            return(set_parameter(mxf, mne_mxf, string))
        _linefreq = set_linefreq(parameters.get('apply_linefreq'))

        # Set autobad parameters
        def set_autobad(param=None):
            if param:
                mxf = '-autobad %s -badlimit %s' % (param, parameters.get('badlimit'))
                mne_mxf = '--autobad=%s' % parameters.get('badlimit')
                string = 'autobad_%s' % param
            elif not param:
                mxf = '-autobad %s' % param
                mxf = '--autobad %s' % param
                string = ''
            else:
                print('faulty "autobad" setting')
                sys.exit(1)
            return(set_parameter(mxf, mne_mxf, string))
        _autobad = set_autobad(parameters.get('autobad'))

        def set_bad_channels(param=None):
            if param:
                if isinstance(param, list):
                    bad_ch = ' '.join(param)
                else:
                    bad_ch = param
                mxf = '-bad %s' % bad_ch
                mne_mxf = '--bad %s' % bad_ch
                string = '_bad_%s' % bad_ch
            elif not param:
                mxf = ''
                mne_mxf= ''
                string=''
            else:
                print('faulty "bad_channels" setting (must be comma separated list)')
                sys.exit(1)
            return(set_parameter(mxf, mne_mxf, string))
        _bad_channels = set_bad_channels(parameters.get('bad_channels'))

        tsss_default = parameters.get('tsss_default')
        
        if task in parameters.get('sss_files'):
            tsss_default = False

        def set_bids_proc():
            proc = []
            if tsss_default:
                proc.append(_tsss.string)
                if parameters.get('correlation'):
                    proc.append(f'corr{round(float(parameters.get('correlation'))*100)}')
            else:
                proc.append('sss')

            if parameters.get('movecomp_default'):
                proc.append(_mc.string)
            
            if 'continous' in trans_option and task in parameters.get('trans_conditions'):
                proc.append(_trans.string)
            
            proc = [p for p in proc if p != '']

            return('+'.join(proc))
        _proc = set_bids_proc()
        
        _merge_runs = parameters.get('merge_runs')
        _additional_cmd = parameters.get('MaxFilter_commands')

        self._trans = _trans
        self._force = _force
        self._cal = _cal
        self._ctc = _ctc
        self._ds = _ds
        self._tsss = _tsss
        self._corr = _corr
        self._mc = _mc
        self._autobad = _autobad
        self._bad_channels = _bad_channels
        self._linefreq = _linefreq
        self._proc = _proc
        self._merge_runs = _merge_runs
        self._additional_cmd = _additional_cmd

    def run_command(self, subject, session):
        """
        Execute MaxFilter processing for all tasks in a subject/session.
        
        Main processing function that handles complete MaxFilter workflow:
        1. Identifies eligible files and organizes by task
        2. Creates head position files for transformation tasks
        3. Configures task-specific parameters
        4. Executes MaxFilter commands with proper logging
        5. Manages file naming and output organization
        
        Processing Features:
        - Task-based file organization and processing
        - Automatic head position file generation
        - BIDS-compatible output naming with processing suffixes
        - Comprehensive logging with individual file logs
        - Skip processing for existing output files
        - Handles both standard and expert parameter sets
        
        Args:
            subject (str): Subject directory name
            session (str): Session directory name
        
        Returns:
            None
            
        Side Effects:
            - Creates processed FIF files with descriptive suffixes
            - Generates individual log files for each processed file
            - Creates head position and transformation files
            - Executes system calls to Elekta MaxFilter
            - Logs all processing steps and file operations
        
        File Naming Convention:
            Input: {task}_raw.fif
            Output: {task}_proc-{processing_string}_meg.fif
            Where processing_string describes applied corrections
        
        Error Handling:
            - Skips missing files with informative messages
            - Continues processing if individual files fail
            - Logs all subprocess calls and outputs
        """

        parameters = self.parameters
        
        debug = parameters.get('debug', False)

        data_root = parameters.get('data_path')
        output_path = parameters.get('out_path')
        # Check if output path is set
        if not output_path:
            output_path = data_root
 
        subj_in = f'{data_root}/{subject}/{session}/triux'
        subj_out = f'{output_path}/{subject}/{session}/triux'
        
        # Create log directory if it doesn't exist
        os.makedirs(f'{subj_out}/{'log'}', exist_ok=True)
        
        maxfilter_path = parameters.get('maxfilter_version')

        # List all files in directory
        all_fifs = sorted(glob('*.fif', root_dir=subj_in))

        # Create patterns to exclude files
        
        naming_convs = [
            'raw',
            'meg'
        ]
        naming_conv = re.compile(r'|'.join(naming_convs))
        
        trans_files = parameters.get('trans_conditions')
        sss_files = parameters.get('sss_files')
        empty_room_files = parameters.get('empty_room_files')

        if isinstance(trans_files, str):
            trans_files = [trans_files]
        if isinstance(sss_files, str):
            sss_files = [sss_files]
        if isinstance(empty_room_files, str):
            empty_room_files = [empty_room_files]

        tasks_to_run = sorted(list(set(
            trans_files +
            sss_files +
            empty_room_files)))
        
        # Remove if empty
        tasks_to_run = [t for t in tasks_to_run if t != '']

        for task in tasks_to_run:

            files = match_task_files(all_fifs, task)
            
            if not files:
                print(f'No files found for task: {task}')
                continue
            
            print(f'''
                Processing task: {task}
                Using files: 
                    {'\n'.join(files)}
                ''')

            # Average head position
            if task in trans_files:
                self.create_task_headpos(subj_in, subj_out, task, files, overwrite=False)

            self.set_params(subject, session, task)
            
            _proc = self._proc
            
            for file in files:

                clean = file.replace('.fif', f'_proc-{_proc}.fif')
                ncov = naming_conv.search(clean)
                
                if not ncov:
                    clean = clean.replace('.fif', '_meg.fif')

                # Use absolute path
                file = f"{subj_in}/{file}"
                clean = f"{subj_out}/{clean}"
                log = f'{subj_out}/{'log'}/{basename(clean).replace(".fif",".log")}'

                command_list = []
                command_list.extend([
                    maxfilter_path,
                    '-f %s' % file,
                    '-o %s' % clean,
                    self._cal.mxf,
                    self._ctc.mxf,
                    self._trans.mxf,
                    self._tsss.mxf,
                    self._ds.mxf,
                    self._corr.mxf,
                    self._mc.mxf,
                    self._autobad.mxf,
                    self._bad_channels.mxf,
                    self._linefreq.mxf,
                    self._force,
                    self._additional_cmd,
                    '-v',
                    '| tee -a %s' % log
                    ])
                self.command_mxf = ' '.join(command_list)
                self.command_mxf = re.sub(r'\\s+', ' ', self.command_mxf).strip()

                if not exists(clean):
                    print('''
                          Running Maxfilter on
                          Subject: %s
                          Session: %s
                          Task: %s
                          ''' % (subject, 
                                 session,
                                 task))
                    if not debug:
                        subprocess.run(self.command_mxf, shell=True, cwd=subj_in)
<<<<<<< HEAD
                        log(f'{file} -> {clean}')
=======
                        log(f'{file} --> {clean}')
                        
>>>>>>> 1dd8d17e
                    else:
                        print(self.command_mxf)

                else:
                    print('''
                        Existing file: %s
                        Delete to rerun MaxFilter process
                        ''' % clean)

    def loop_dirs(self, max_workers=4):
        """
        Process multiple subjects and sessions in parallel.
        
        Orchestrates MaxFilter processing across entire dataset using parallel
        execution for efficiency. Handles subject filtering, session discovery,
        and error management for large-scale processing.
        
        Processing Workflow:
        1. Scan data directory for subjects (sub-* or NatMEG*)
        2. Filter subjects based on skip list
        3. Discover sessions within each subject directory
        4. Create (subject, session) task pairs
        5. Execute processing in parallel using ThreadPoolExecutor
        6. Handle exceptions and continue processing on failures
        
        Args:
            max_workers (int): Maximum number of parallel processes (default: 4)
        
        Returns:
            None
            
        Side Effects:
            - Processes entire dataset in parallel
            - Creates all output files and logs
            - Prints progress and error messages
            - Continues processing despite individual failures
        
        Performance Notes:
            - Uses ThreadPoolExecutor for I/O-bound MaxFilter calls
            - Scales processing to available CPU cores
            - Memory usage scales with max_workers
            - Network/disk I/O may be bottleneck for large datasets
        
        Error Handling:
            - Captures and reports exceptions for individual sessions
            - Continues processing remaining sessions on failure
            - Logs all subprocess errors and completion status
        """
        parameters = self.parameters
        data_root = parameters.get('data_path')
        
        subjects = sorted([s for s in glob('*', root_dir=data_root) if os.path.isdir(f'{data_root}/{s}') and (s.startswith('sub') or s.startswith('NatMEG'))])
        skip_subjects = parameters.get('subjects_to_skip')
<<<<<<< HEAD
        if not isinstance(skip_subjects, list):
            skip_subjects = [skip_subjects] if skip_subjects else []
        
        if skip_subjects:
            print(f'Skipping {", ".join(skip_subjects)}')
        
        subjects = [s for s in subjects if file_contains(s, skip_subjects)]

        # Collect all (subject, session) pairs
        subs_and_sess = []
        for subject in subjects:
=======
        
        

        print(f'Skipping {", ".join(skip_subjects)}')

        subjects = [s for s in subjects if s not in skip_subjects]

        for subject in [s for s in subjects if isdir(f'{data_root}/{s}')]:
>>>>>>> 1dd8d17e
            sessions = [s for s in sorted(glob('*', root_dir=f'{data_root}/{subject}')) if isdir(f'{data_root}/{subject}/{s}')]
            for session in sessions:
                subs_and_sess.append((subject, session))
        
        # Run in parallel
        with ThreadPoolExecutor(max_workers=max_workers) as executor:
            futures = [executor.submit(self.run_command, subject, session) for subject, session in subs_and_sess]
            for future in as_completed(futures):
                try:
                    future.result()
                except Exception as e:
                    print(f"Error in parallel task: {e}")

def args_parser():
    """
    Parse command-line arguments for MaxFilter script execution.
    
    Defines command-line interface with configuration file option for
    standalone script usage outside of pipeline integration.
    
    Returns:
        argparse.Namespace: Parsed arguments containing config file path
    """
    parser = argparse.ArgumentParser(description=
                                     '''Maxfilter
                                     
                                     Will use a configuation file to run MaxFilter on the data.
                                     Select to open an existing configuration file or create a new one.
                                     
                                     ''',
                                     add_help=True,
                                     usage='maxfilter [-h] [-c CONFIG]')
    parser.add_argument('-c', '--config', type=str, help='Path to the configuration file', default=None)
    args = parser.parse_args()
    return args

# %%
def main(config=None):
    """
    Main entry point for MaxFilter processing pipeline.
    
    Coordinates complete MaxFilter workflow:
    1. Loads configuration from file or parameter
    2. Initializes MaxFilter processor with validated parameters
    3. Executes parallel processing across all subjects/sessions
    4. Handles configuration file selection and validation
    
    Args:
        config (dict, optional): Configuration dictionary. If None, loads
                                from command-line arguments or GUI selection
    
    Returns:
        None
        
    Side Effects:
        - Executes complete MaxFilter processing pipeline
        - Creates all processed files with SSS/tSSS corrections
        - Generates head position and transformation files
        - Produces movement plots for quality control
        
    Raises:
        SystemExit: If no configuration file provided or invalid config
    
    Usage Examples:
        # Command line with config file
        python maxfilter.py -c config.yml
        
        # Programmatic usage
        from maxfilter import main
        main(config_dict)
    """
    if config is None:
        args = args_parser()
        config_file = args.config
        if not config_file or not os.path.exists(config_file):
            config_file = askForConfig()
        if config_file:
            config = get_parameters(config_file)
            print(f'Using configuration file: {config_file}')
        else:
            print('No configuration file provided. Please provide a valid configuration file with -c or --config option.')
            return

    mf = MaxFilter(config)
    mf.loop_dirs()

if __name__ == "__main__":
    main()<|MERGE_RESOLUTION|>--- conflicted
+++ resolved
@@ -55,7 +55,7 @@
 
 exclude_patterns = [r'-\d+.fif', '_trans', 'opm',  'eeg', 'avg.fif']
 
-<<<<<<< HEAD
+
 ###############################################################################
 # Configuration and Parameter Functions
 ###############################################################################
@@ -101,13 +101,6 @@
     maxfilter_dict['standard_settings']['out_path'] = config_dict['project']['squidMEG']
     
     return maxfilter_dict
-=======
-debug = False
-###############################################################################
-
-# TODO:
-# - Integrate with Bids?
->>>>>>> 1dd8d17e
 
 def match_task_files(files, task: str):
     """
@@ -779,12 +772,8 @@
                                  task))
                     if not debug:
                         subprocess.run(self.command_mxf, shell=True, cwd=subj_in)
-<<<<<<< HEAD
                         log(f'{file} -> {clean}')
-=======
-                        log(f'{file} --> {clean}')
-                        
->>>>>>> 1dd8d17e
+
                     else:
                         print(self.command_mxf)
 
@@ -838,7 +827,7 @@
         
         subjects = sorted([s for s in glob('*', root_dir=data_root) if os.path.isdir(f'{data_root}/{s}') and (s.startswith('sub') or s.startswith('NatMEG'))])
         skip_subjects = parameters.get('subjects_to_skip')
-<<<<<<< HEAD
+
         if not isinstance(skip_subjects, list):
             skip_subjects = [skip_subjects] if skip_subjects else []
         
@@ -850,16 +839,6 @@
         # Collect all (subject, session) pairs
         subs_and_sess = []
         for subject in subjects:
-=======
-        
-        
-
-        print(f'Skipping {", ".join(skip_subjects)}')
-
-        subjects = [s for s in subjects if s not in skip_subjects]
-
-        for subject in [s for s in subjects if isdir(f'{data_root}/{s}')]:
->>>>>>> 1dd8d17e
             sessions = [s for s in sorted(glob('*', root_dir=f'{data_root}/{subject}')) if isdir(f'{data_root}/{subject}/{s}')]
             for session in sessions:
                 subs_and_sess.append((subject, session))
