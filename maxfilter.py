#!/usr/bin/env python3
# -*- coding: utf-8 -*-

"""
Created on Thu Jan 25 14:16:49 2024

@author: andger
"""
#%%
from glob import glob
import os
from os.path import exists, basename, dirname, isdir
import sys
import re
import tkinter as tk
from tkinter.filedialog import askdirectory, askopenfilename, asksaveasfile
import json
import pandas as pd
import subprocess
import argparse
from datetime import datetime
from shutil import copy2
import mne
from mne.transforms import (invert_transform,
                            read_trans, write_trans)
from mne.preprocessing import compute_average_dev_head_t
from mne.chpi import (compute_chpi_amplitudes, compute_chpi_locs,
                      head_pos_to_trans_rot_t, compute_head_pos,
                      write_head_pos,
                      read_head_pos)
import matplotlib.patches as mpatches

from utils import (
    log,
    proc_patterns,
    noise_patterns,
    file_contains,
    askForConfig
)

###############################################################################
# Global variables
###############################################################################
default_raw_path = '/neuro/data/sinuhe'
default_output_path = '/neuro/data/local'
default_base_path = os.getcwd()


exclude_patterns = [r'-\d+.fif', '_trans', 'opm',  'eeg', 'avg.fif']
global data

debug = True
###############################################################################

# TODO:
# - Read data from sinuhe, write to cerberos
# - Integrate with Bids?

def match_task_files(files, task: str):
    matched_files = [f for f in files if not file_contains(basename(f).lower(), exclude_patterns + proc_patterns) and task in f]
    return matched_files

def askForProjectDir():
    data_path = askdirectory(title='Select project for MEG data', initialdir=default_raw_path)  # shows dialog box and return the MEG path
    print("The folder selected for MEG data is %s." % str(data_path))

    if not data_path:
        if not debug:
            print('No data folder selected. Exiting...')
            sys.exit(1)
        else:
            data_path = None
    else:
        return data_path

def defaultMaxfilterConfig():
    data = {
    'standard_settings': {
        ## STEP 1: On which conditions should average headposition be done (consistent naming is mandatory!)?
        'project_path': '',
        'trans_conditions': ['task1', 'task2'],
        'trans_option': 'continous',
        'merge_runs': 'on',

        ## STEP 2: Put the names of your empty room files (files in this array won't have "movecomp" applied) (no commas between files and leave spaces between first and last brackets)
        'empty_room_files': ['empty_room_before', 'empty_room_after'],
        'sss_files': [],

        ## STEP 3: Select MaxFilter options (advanced options)
        'autobad': 'on',
        'badlimit': 7,
        'bad_channels':[''],
        'tsss_default': 'on',
        'correlation': 0.98,
        'movecomp_default': 'on',
<<<<<<< HEAD
        'squid_data_path': '/neuro/data/sinuhe/',
        'participant_skip_list': []
=======
        'data_path': '/neuro/data/sinuhe',
        'output_path': '',
        'subjects_to_skip': []
>>>>>>> d08e5c68
        },
    'advanced_settings': {
        'force': 'off',
        'downsample': 'off',
        'downsample_factor': 4,
        'apply_linefreq': 'off',
        'linefreq_Hz': 50,
        'cal': '/neuro/databases/sss/sss_cal.dat',
        'ctc': '/neuro/databases/ctc/ct_sparse.fif',
<<<<<<< HEAD
        'destination_path': '', # Not in use
        'log_folder': 'log',
=======
>>>>>>> d08e5c68
        'maxfilter_version': '/neuro/bin/util/maxfilter',
        'MaxFilter_commands': ''
        }
    }
    return data

def OpenMaxFilterSettingsUI(json_name: str = None):
    """
    Creates or opens a JSON file with MaxFilter parameters using a GUI.

    Parameters
    ----------
    data : dict, optional
        Default data to populate the GUI fields.

    Returns
    -------
    data : dict
    """
    if not json_name:
        data = defaultMaxfilterConfig()
    else:
        with open(json_name, 'r') as f:
            data = json.load(f)

    if not data['standard_settings']['squid_data_path']:
        data['standard_settings']['squid_data_path'] = askForProjectDir()

    standard_settings = data['standard_settings']
    advanced_settings = data['advanced_settings']

    # Create main window
    root = tk.Tk()
    root.eval('tk::PlaceWindow . center')
    root.title("MaxFilter Settings")

    # Create standard settings section
    std_frame = tk.LabelFrame(root, text="Standard Settings", padx=20, pady=20, border=2)
    std_frame.grid(row=0, column=0, ipadx=5, ipady=5, sticky='ns')
    
    std_chb = {}
    std_entries = {}
    for i, (key, value) in enumerate(standard_settings.items()):
        
        label = tk.Label(std_frame, text=key)
        label.grid(row=i, column=0, sticky="e", padx=2, pady=2)
        
        if key == 'trans_option':
            print(i, key, value)
            selected_option = tk.StringVar()

            options = [value] + list(
                {'continous', 'initial'} - {value})
            entry = tk.OptionMenu(std_frame, selected_option, *options)
            entry.grid(row=i, column=1, padx=2, pady=2, sticky='w')
            selected_option.set(options[0])
            std_entries[key] = selected_option
        
        elif value in ['on', 'off']:
            std_chb[key] = tk.StringVar()
            std_chb[key].set(value)
            check_box = tk.Checkbutton(std_frame,
                                    variable=std_chb[key], onvalue='on', offvalue='off',
                                    text='')

            check_box.grid(row=i, column=1, padx=2, pady=2, sticky='w')
            std_entries[key] = std_chb[key]
        
        else:
            if isinstance(value, list):
                value = ', '.join(value)
            entry = tk.Entry(std_frame, width=40)
            entry.insert(0, value)
            entry.grid(row=i, column=1, padx=2, pady=2)
            std_entries[key] = entry

    # Create advanced settings section
    adv_frame = tk.LabelFrame(root, text="Advanced Settings", padx=20, pady=20, border=2)

    adv_chb = {}
    adv_entries = {}
    for i, (key, value) in enumerate(advanced_settings.items()):
        label = tk.Label(adv_frame, text=key)
        label.grid(row=i, column=0, sticky="e", padx=2, pady=2)
        
        if key == 'maxfilter_version':
            selected_option = tk.StringVar()
            # options = ['/neuro/bin/util/maxfilter', '/neuro/bin/util/mfilter']
            # WARNING. mfiler is a new experimental version, seems to find extremly many bad channels
            options = options = [value] + list(
                {'/neuro/bin/util/maxfilter', '/neuro/bin/util/mfilter'} - {value})
            entry = tk.OptionMenu(adv_frame, selected_option, *options)
            entry.grid(row=i, column=1, padx=2, pady=2, sticky='w')
            selected_option.set(options[0])
            adv_entries[key] = selected_option
        
        elif value in ['on', 'off']:
            adv_chb[key] = tk.StringVar()
            adv_chb[key].set(value)
            check_box = tk.Checkbutton(adv_frame,
                                    variable=adv_chb[key], onvalue='on', offvalue='off',
                                    text='')
            check_box.grid(row=i, column=1, padx=2, pady=2, sticky='w')
            adv_entries[key] = adv_chb[key]
            
        else:
            if isinstance(value, list):
                value = ', '.join(value)

            entry = tk.Entry(adv_frame, width=40)
            entry.insert(0, value)
            entry.grid(row=i, column=1, padx=2, pady=2)
            adv_entries[key] = entry

    # Buttons frame
    button_frame = tk.Frame(root, padx=10, pady=10)
    button_frame.grid(row=1, column=0, columnspan=2, sticky='nsew', padx=5, pady=5)

    def toggle_advanced():
        if adv_frame.winfo_ismapped():
            adv_frame.grid_forget()
            toggle_button.config(text="Show Advanced Settings")
        else:
            adv_frame.grid(row=0, column=1, ipadx=5, ipady=5, sticky='ns')
            toggle_button.config(text="Hide Advanced Settings")

    def save():
        for key, entry in std_entries.items():
            value = entry.get()
            std_entries[key] = value.split(', ') if ', ' in value else value
        for key, entry in adv_entries.items():
            value = entry.get()
            adv_entries[key] = value.split(', ') if ', ' in value else value
        
        data['standard_settings'] = std_entries
        data['advanced_settings'] = adv_entries

        save_path = asksaveasfile(defaultextension=".json", filetypes=[("JSON files", "*.json")],
                                  initialdir=default_output_path)
        if save_path:
            with open(save_path.name, 'w') as f:
                json.dump(data, f, indent=4)
            print(f"Settings saved to {save_path.name}")
        root.destroy()

    def cancel():
        root.destroy()
        print("Operation canceled.")
        sys.exit(1)

<<<<<<< HEAD
    save_button = tk.Button(button_frame, text="Save + Run", command=save)
=======
    save_button = tk.Button(button_frame, text="Save & Run", command=save)
>>>>>>> d08e5c68
    save_button.grid(row=0, column=0, padx=5, pady=5)

    toggle_button = tk.Button(button_frame, text="Show Advanced Settings", command=toggle_advanced)
    toggle_button.grid(row=0, column=1, padx=5, pady=5)

    cancel_button = tk.Button(button_frame, text="Cancel", command=cancel)
    cancel_button.grid(row=0, column=2, padx=5, pady=5)

    # Start GUI loop
    root.mainloop()
    return data

def plot_movement(raw, head_pos, mean_trans):

    if isinstance(head_pos, str):
        head_pos = read_head_pos(head_pos)
    if isinstance(mean_trans, str):
        mean_trans = read_trans(mean_trans)
        
    original_head_dev_t = invert_transform(raw.info["dev_head_t"])
    
    """
    Plot trances of movement for insepction. Uses mne.viz.plot_head_positions
    """
    fig = mne.viz.plot_head_positions(head_pos, mode='traces', show=False)
    red_patch = mpatches.Patch(color='r', label='Original')
    green_patch = mpatches.Patch(color='g', label='Average')

    for ax, ori, av in zip(fig.axes[::2],
                            original_head_dev_t['trans'][:3, 3],
                            mean_trans['trans'][:3, 3]):
        ax.axhline(1000*ori, color="r")
        ax.axhline(1000*av, color="g")
        
    fig.legend(handles=[red_patch, green_patch], loc='upper left')
    fig.tight_layout()
    return fig

def import_conversion_table(conversion_file: str):
        
    df = pd.read_csv(conversion_file, sep='\t')
    df = df.where(pd.notnull(df), None)
    df['run_maxfilter'] = 'no'
    df = df[df['acquisition'] == 'triux']
    df = df[df['datatype'] == 'meg']
    df = df[df['split'].isna()]
    
    for _, d in df.groupby(['participant_to', 'session_to', 'task']):
        if len(d) == 1:
            df.loc[d.index[0], 'run_maxfilter'] = 'yes'

    # df = df[df['run_maxfilter'] == 'yes']
    
    return df.reset_index(drop=True)

def MaxFilter_from_conversion_table(conversion_file: str):
        
    df = import_conversion_table(conversion_file)
    df = df.where(pd.notnull(df), None)
    
    for _, d in df.iterrows():
        print(d)
        

class set_parameter:
    def __init__(self, mxf, mne_mxf, string):
        self.mxf = mxf
        self.mne_mxf = mne_mxf
        self.string = string

class MaxFilter:
    
    def __init__(self, config_dict: dict, **kwargs):
        
        parameters = config_dict['standard_settings'] | config_dict['advanced_settings']

        self.parameters = parameters
    
    def create_task_headpos(self, 
                            data_path: str,
                            out_path: str,
                            task: str,
                            files: list | str,
                            overwrite=False,
                            **kwargs):

        parameters = self.parameters

        merge_headpos = parameters.get('merge_runs')

        headpos_name = f"{out_path}/{task}_headpos.pos"
        trans_file = f"{out_path}/{task}_trans.fif"
        fig_name = f"{out_path}/{task}_movement.png"

        if not exists(headpos_name) or overwrite:
            
            if isinstance(files, str):
                files = [files]
            raws = [mne.io.read_raw_fif(
                    f'{data_path}/{file}',
                    allow_maxshield=True,
                    verbose='error')
                        for file in files]
            
            if merge_headpos == 'on' and len(files) > 1:
                raws[0].info['dev_head_t'] = raws[1].info['dev_head_t']
                raw = mne.concatenate_raws(raws)
            else:
                raw = raws[0]
            print(f"Creating average head position for files: {' | '.join(files)}")
            chpi_amplitudes = compute_chpi_amplitudes(raw)
            chpi_locs = compute_chpi_locs(raw.info, chpi_amplitudes)
            head_pos = compute_head_pos(raw.info, chpi_locs, verbose='error')
            
            write_head_pos(headpos_name, head_pos)
            print(f"Wrote headposition file to: {basename(headpos_name)}")
        else:
            print(f'{basename(headpos_name)} already exists. Skipping...')
        
        if not exists(trans_file) or overwrite:

            if isinstance(files, str):
                files = [files]
            raws = [mne.io.read_raw_fif(
                    f'{data_path}/{file}',
                    allow_maxshield=True,
                    verbose='error')
                        for file in files]
            
            if merge_headpos == 'on' and len(files) > 1:
                raws[0].info['dev_head_t'] = raws[1].info['dev_head_t']
                raw = mne.concatenate_raws(raws)
            else:
                raw = raws[0]

            head_pos = read_head_pos(headpos_name)
            # trans, rot, t = head_pos_to_trans_rot_t(head_pos) 

            mean_trans = invert_transform(
                compute_average_dev_head_t(raw, head_pos))
            
            write_trans(trans_file, mean_trans, overwrite=True)
            print(f'Wrote trans file to {basename(trans_file)}')
        
        else:
            print(f'{basename(trans_file)} already exists. Skipping...')
        
        if not exists(fig_name) or overwrite:
            plot_movement(raw, headpos_name, trans_file).savefig(fig_name)

    def set_params(self, subject, session, task):
        
        parameters = self.parameters
        """_summary_

        Args:
            subject (str): _description_
            task (str): _description_
        """
<<<<<<< HEAD

        trans_file = f'{task}_trans.fif'
=======
            
        data_root = parameters.get('data_path')
        output_path = parameters.get('output_path')
        # Check if output path is set
        if not output_path:
            output_path = data_root

        subj_path = f'{output_path}/{subject}/{session}/meg'
        trans_file = f'{subj_path}/{task}_trans.fif'
>>>>>>> d08e5c68
        trans_conditions = parameters.get('trans_conditions')
        trans_option = parameters.get('trans_option')

        def set_trans(param=None):
            if 'continous' in trans_option and task in trans_conditions:
                if param:
                    mxf = '-trans %s' % param
                    mne_mxf = '--trans=%s' % param
                    string = 'avgHead'
            else:
                mxf=''
                mne_mxf = ''
                string = ''
                print('No information about trans')
                #sys.exit(1)
            return(set_parameter(mxf, mne_mxf, string))
        _trans = set_trans(trans_file)
        
        # create set_force function
        def set_force(param=None):
            if param == 'on':
                mxf = '-force'
            elif param == 'off':
                mxf = ''
            else:
                print('faulty "force" setting (must be on or off)')
                sys.exit(1)
            return(mxf)
        _force = set_force(parameters.get('force'))
        
        def set_cal(param=None):
            if param:
                mxf = '-cal %s' % param
                mne_mxf = '--calibration=%s' % param
                string = 'cal_'
            else:
                print('no "cal" file found')
                sys.exit(1)
            return(set_parameter(mxf, mne_mxf, string))
        _cal = set_cal(parameters.get('cal'))
        
        def set_ctc(param=None):
            if param:
                mxf = '-ctc %s' % param
                mne_mxf = '--cross_talk=%s' % param
                string = 'ctc_'
            else:
                print('no "ctc" file found')
                sys.exit(1)
            return(set_parameter(mxf, mne_mxf, string))
        _ctc = set_ctc(parameters.get('ctc'))
        
        # create set_mc function (sets movecomp according to wishes above and abort if set incorrectly, this is a function such that it can be changed throughout the script if empty_room files are found) 
        def set_mc(param=None):
            if param == 'on':
                mxf = '-movecomp'
                mne_mxf = '--movecomp'
                string='mc'
            elif param == 'off':
                mxf = ''
                mne_mxf = ''
                string = ''
            else:
                print('faulty "movecomp" setting (must be on or off)')
                sys.exit(1)
            return(set_parameter(mxf, mne_mxf, string))
        _mc = set_mc(parameters.get('movecomp_default'))
        # If empty room file set tsss off and remove trans and headpos
        if file_contains(task, noise_patterns):
            _mc.mxf = ''
            _mc.mne_mxf = ''
            _mc.string = ''

        # create set_tsss function
        def set_tsss(param=None):
            if param == 'on':
                mxf = '-st'
                mne_mxf='--st'
                string='tsss'
            elif param == 'off':
                mxf = ''
                mne_mxf=''
                string=''
            else:
                print('faulty "tsss" setting (must be on or off)')
                sys.exit(1)
            return(set_parameter(mxf,mne_mxf, string))
        _tsss = set_tsss(parameters.get('tsss_default'))
        
        # create set_ds function
        def set_ds(param=None):
            if param == 'on':
                if int(parameters.get('downsample_factor')) > 1:
                    mxf = '-ds %s' % parameters.get('downsample_factor')
                    mne_mxf = ''
                    string = 'dsfactor-%s_' % \
                        parameters.get('downsample_factor')
                else:
                    print('downsampling factor must be an INTEGER greater than 1')
            elif param == 'off':
                mxf = ''
                mne_mxf = ''
                string=''
            else:
                print('faulty "downsampling" setting (must be on or off)')
                sys.exit(1)
            return(set_parameter(mxf, mne_mxf, string))
        _ds = set_ds(parameters.get('downsample'))

        def set_corr(param=None):
            if param:
                mxf = '-corr %s' % param
                mne_mxf = '--corr=%s' % param
                string = 'corr %s_' % \
                    round(float(param)*100)
            elif not param:
                mxf = ''
                mne_mxf= ''
                string=''
            else:
                print('faulty "correlation" setting (must be between 0 and 1)')
                sys.exit(1)
            return(set_parameter(mxf, mne_mxf, string))
        _corr = set_corr(parameters.get('correlation'))

        # set linefreq according to wishes above and abort if set incorrectly
        def set_linefreq(param=None):
            if param == 'on':
                mxf = '-linefreq %s' % parameters.get('linefreq_Hz')
                mne_mxf = '--linefreq %s' % parameters.get('linefreq_Hz')
                string = 'linefreq-%s_' % parameters.get('linefreq_Hz')
            elif param == 'off':
                mxf = ''
                mne_mxf = ''
                string = ''
            else:
                print('faulty "apply_linefreq" setting (must be on or off)')
                sys.exit(1)
            return(set_parameter(mxf, mne_mxf, string))
        _linefreq = set_linefreq(parameters.get('apply_linefreq'))

        # Set autobad parameters
        def set_autobad(param=None):
            if param == 'on':
                mxf = '-autobad %s -badlimit %s' % (param, parameters.get('badlimit'))
                mne_mxf = '--autobad=%s' % parameters.get('badlimit')
                string = 'autobad_%s' % param
            elif param == 'off':
                mxf = '-autobad %s' % param
                mxf = '--autobad %s' % param
                string = ''
            else:
                print('faulty "autobad" setting (must be on or off)')
                sys.exit(1)
            return(set_parameter(mxf, mne_mxf, string))
        _autobad = set_autobad(parameters.get('autobad'))

        def set_bad_channels(param=None):
            if param:
                if isinstance(param, list):
                    bad_ch = ' '.join(param)
                else:
                    bad_ch = param
                mxf = '-bad %s' % bad_ch
                mne_mxf = '--bad %s' % bad_ch
                string = '_bad_%s' % bad_ch
            elif not param:
                mxf = ''
                mne_mxf= ''
                string=''
            else:
                print('faulty "bad_channels" setting (must be comma separated list)')
                sys.exit(1)
            return(set_parameter(mxf, mne_mxf, string))
        _bad_channels = set_bad_channels(parameters.get('bad_channels'))

        tsss_default = parameters.get('tsss_default')
        
        if task in parameters.get('sss_files'):
            tsss_default = 'off'

        def set_bids_proc():
            proc = []
            if tsss_default == 'on':
                proc.append(_tsss.string)
                if parameters.get('correlation'):
                    proc.append(f'corr{round(float(parameters.get('correlation'))*100)}')
            else:
                proc.append('sss')

            if parameters.get('movecomp_default') == 'on':
                proc.append(_mc.string)
            
            if 'continous' in trans_option and task in parameters.get('trans_conditions'):
                proc.append(_trans.string)
            
            proc = [p for p in proc if p != '']

            return('+'.join(proc))
        _proc = set_bids_proc()
        
        _merge_runs = parameters.get('merge_runs')
        _additional_cmd = parameters.get('MaxFilter_commands')

        self._trans = _trans
        self._force = _force
        self._cal = _cal
        self._ctc = _ctc
        self._ds = _ds
        self._tsss = _tsss
        self._corr = _corr
        self._mc = _mc
        self._autobad = _autobad
        self._bad_channels = _bad_channels
        self._linefreq = _linefreq
        self._proc = _proc
        self._merge_runs = _merge_runs
        self._additional_cmd = _additional_cmd

    def run_command(self, subject, session):

        parameters = self.parameters

<<<<<<< HEAD
        sys_root = os.getcwd()
        data_root = os.path.join(parameters.get('squid_data_path'),
                                 parameters.get('project_path'))
        #TODO: implement destination 
        dest_path= parameters.get('destination_path')
        if not dest_path:
            dest_path = data_root

        subj_path = f'{data_root}/{subject}/{session}/meg'
=======
        data_root = parameters.get('data_path')
        output_path = parameters.get('output_path')
        # Check if output path is set
        if not output_path:
            output_path = data_root
 
        subj_in = f'{data_root}/{subject}/{session}/meg'
        subj_out = f'{output_path}/{subject}/{session}/meg'
        
>>>>>>> d08e5c68
        # Create log directory if it doesn't exist
        os.makedirs(f'{subj_out}/{'log'}', exist_ok=True)
        
        maxfilter_path = parameters.get('maxfilter_version')

        # List all files in directory
        all_fifs = sorted(glob('*.fif', root_dir=subj_in))

        # Create patterns to exclude files
        
        naming_convs = [
            'raw',
            'meg'
        ]
        naming_conv = re.compile(r'|'.join(naming_convs))
        
        trans_files = parameters.get('trans_conditions')
        sss_files = parameters.get('sss_files')
        empty_room_files = parameters.get('empty_room_files')

        if isinstance(trans_files, str):
            trans_files = [trans_files]
        if isinstance(sss_files, str):
            sss_files = [sss_files]
        if isinstance(empty_room_files, str):
            empty_room_files = [empty_room_files]

        tasks_to_run = sorted(list(set(
            trans_files +
            sss_files +
            empty_room_files)))
        
        # Remove if empty
        tasks_to_run = [t for t in tasks_to_run if t != '']

        for task in tasks_to_run:

            files = match_task_files(all_fifs, task)
            
            if not files:
                print(f'No files found for task: {task}')
                continue
            
            print(f'''
                Processing task: {task}
                Using files: 
                    {'\n'.join(files)}
                ''')

            # Average head position
            # TODO: make transname absolute path, or try relative path?
            if task in trans_files:
                self.create_task_headpos(subj_in, subj_out, task, files, overwrite=False)

            self.set_params(subject, session, task)
            
            _proc = self._proc
            
            for file in files:

                clean = file.replace('.fif', f'_proc-{_proc}.fif')
                ncov = naming_conv.search(clean)
                
                if not ncov:
                    clean = clean.replace('.fif', '_meg.fif')

                # Test absolute path
                file = f"{subj_in}/{file}"
                clean = f"{subj_out}/{clean}"
                log = f'{subj_out}/{'log'}/{basename(clean).replace(".fif",".log")}'

                command_list = []
                command_list.extend([
                    maxfilter_path,
                    '-f %s' % file,
                    '-o %s' % clean,
                    self._cal.mxf,
                    self._ctc.mxf,
                    self._trans.mxf,
                    self._tsss.mxf,
                    self._ds.mxf,
                    self._corr.mxf,
                    self._mc.mxf,
                    self._autobad.mxf,
                    self._bad_channels.mxf,
                    self._linefreq.mxf,
                    self._force,
                    self._additional_cmd,
                    '-v',
                    '| tee -a %s' % log
                    ])
                self.command_mxf = ' '.join(command_list)
                self.command_mxf = re.sub(r'\\s+', ' ', self.command_mxf).strip()

                if not exists(clean):
                    print('''
                          Running Maxfilter on
                          Subject: %s
                          Session: %s
                          Task: %s
                          ''' % (subject, 
                                 session,
                                 task))
                    if not debug:
                        subprocess.run(self.command_mxf, shell=True, cwd=subj_in)
                    else:
                        print(self.command_mxf)

                else:
                    print('''
                        Existing file: %s
                        Delete to rerun MaxFilter process
                        ''' % clean)

        # os.chdir(default_base_path)

    def loop_dirs(self):
        """Iterates over the subject and session directories and maxfilter.

        This method loops through the subject and session directories in the specified data root directory.
        It performs specific tasks on the files found in each directory.

        Returns:
            None
        """
        parameters = self.parameters
        data_root = os.path.join(parameters.get('squid_data_path'),
                                 parameters.get('project_path'))
        
        subjects = sorted(glob('NatMEG*',
                               root_dir=data_root))
        
        skip_subjects = parameters.get('participant_skip_list')

        print(f'Skipping {", ".join(skip_subjects)}')

        subjects = [s for s in subjects if s not in skip_subjects]


        # TODO: include only folders
        for subject in [s for s in subjects if isdir(f'{data_root}/{s}')]:
            sessions = [s for s in sorted(glob('*', root_dir=f'{data_root}/{subject}')) if isdir(f'{data_root}/{subject}/{s}')]
            for session in sessions:
                self.run_command(subject, session)

def args_parser():
    parser = argparse.ArgumentParser(description='Maxfilter Configuration')
    parser.add_argument('-c', '--config', type=str, help='Path to the configuration file')
    parser.add_argument('-e', '--edit', action='store_true', help='Launch the UI for Maxfilter configuration')
    args = parser.parse_args()
    parser.add_argument('-h', '--help', action='help', default=argparse.SUPPRESS,
                        help='''
                        MaxFilter Configuration Tool:
                        - Use -c or --config to specify the path to a configuration file.
                        - Use -e or --edit to launch the UI for editing MaxFilter configuration.
                        - If no arguments are provided, the tool will prompt for a configuration file.
                        ''')
    return args

# %%
def main():
    
    args = args_parser()

    if args.config:
        file_config = args.config
    else:
        file_config = askForConfig()
    
    if file_config == 'new':
        config_dict = OpenMaxFilterSettingsUI()
    elif file_config != 'new' and args.edit:
        config_dict = OpenMaxFilterSettingsUI(file_config)
    else:
        with open(file_config, 'r') as f:
            config_dict = json.load(f)

    mf = MaxFilter(config_dict)
    mf.loop_dirs()


if __name__ == "__main__":
    main()<|MERGE_RESOLUTION|>--- conflicted
+++ resolved
@@ -93,14 +93,9 @@
         'tsss_default': 'on',
         'correlation': 0.98,
         'movecomp_default': 'on',
-<<<<<<< HEAD
-        'squid_data_path': '/neuro/data/sinuhe/',
-        'participant_skip_list': []
-=======
         'data_path': '/neuro/data/sinuhe',
         'output_path': '',
         'subjects_to_skip': []
->>>>>>> d08e5c68
         },
     'advanced_settings': {
         'force': 'off',
@@ -110,11 +105,6 @@
         'linefreq_Hz': 50,
         'cal': '/neuro/databases/sss/sss_cal.dat',
         'ctc': '/neuro/databases/ctc/ct_sparse.fif',
-<<<<<<< HEAD
-        'destination_path': '', # Not in use
-        'log_folder': 'log',
-=======
->>>>>>> d08e5c68
         'maxfilter_version': '/neuro/bin/util/maxfilter',
         'MaxFilter_commands': ''
         }
@@ -265,11 +255,7 @@
         print("Operation canceled.")
         sys.exit(1)
 
-<<<<<<< HEAD
-    save_button = tk.Button(button_frame, text="Save + Run", command=save)
-=======
     save_button = tk.Button(button_frame, text="Save & Run", command=save)
->>>>>>> d08e5c68
     save_button.grid(row=0, column=0, padx=5, pady=5)
 
     toggle_button = tk.Button(button_frame, text="Show Advanced Settings", command=toggle_advanced)
@@ -429,10 +415,6 @@
             subject (str): _description_
             task (str): _description_
         """
-<<<<<<< HEAD
-
-        trans_file = f'{task}_trans.fif'
-=======
             
         data_root = parameters.get('data_path')
         output_path = parameters.get('output_path')
@@ -442,7 +424,6 @@
 
         subj_path = f'{output_path}/{subject}/{session}/meg'
         trans_file = f'{subj_path}/{task}_trans.fif'
->>>>>>> d08e5c68
         trans_conditions = parameters.get('trans_conditions')
         trans_option = parameters.get('trans_option')
 
@@ -666,17 +647,6 @@
 
         parameters = self.parameters
 
-<<<<<<< HEAD
-        sys_root = os.getcwd()
-        data_root = os.path.join(parameters.get('squid_data_path'),
-                                 parameters.get('project_path'))
-        #TODO: implement destination 
-        dest_path= parameters.get('destination_path')
-        if not dest_path:
-            dest_path = data_root
-
-        subj_path = f'{data_root}/{subject}/{session}/meg'
-=======
         data_root = parameters.get('data_path')
         output_path = parameters.get('output_path')
         # Check if output path is set
@@ -686,7 +656,6 @@
         subj_in = f'{data_root}/{subject}/{session}/meg'
         subj_out = f'{output_path}/{subject}/{session}/meg'
         
->>>>>>> d08e5c68
         # Create log directory if it doesn't exist
         os.makedirs(f'{subj_out}/{'log'}', exist_ok=True)
         
