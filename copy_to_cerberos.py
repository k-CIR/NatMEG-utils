from glob import glob
import mne
import re
import json
import os
from shutil import copy2, copytree
import subprocess
from datetime import datetime
import filecmp

sinuhe_path = '/neuro/data/sinuhe'
kaptah_path = '/neuro/data/kaptah'
local_path = '/neuro/data/local'

from utils import (
    log,
    headpos_patterns,
    file_contains
)

global local_dir

with open('projects_to_sync.json', 'r') as f:
    # Load the list of projects to sync from the JSON file
    projects_to_sync = json.load(f)

timestamp = datetime.now().strftime('%Y%m%d_%H%M%S')
log_file = f'{timestamp}_copy.log'


def copy_if_newer_or_larger(source, destination):
    """
    Copy file from source to destination if source is newer or larger than destination.
    """
    if not os.path.exists(destination):
        copy2(source, destination)
    elif (os.path.getmtime(source) > os.path.getmtime(destination) or
        os.path.getsize(source) > os.path.getsize(destination)):
        copy2(source, destination)

def check_fif(source, destination):

    info_src = mne.io.read_info(source, verbose='error')
    info_dst = mne.io.read_info(destination, verbose='error')

    # for key in info_src:
    #     print(f'{key}: {info_src[key]}')
    # for key in info_dst:
    #     print(f'{key}: {info_dst[key]}')
    
    checks = {
        # 'times': (raw_src.times == raw_dst.times).all(),
        'meas_id_version': info_src['meas_id']['version'] == info_dst['meas_id']['version'],
        'secs': info_src['meas_id']['secs'] == info_dst['meas_id']['secs'],
        'size': info_src.__sizeof__() == info_dst.__sizeof__(),
        'date': info_src['meas_date'] == info_dst['meas_date'],
        'sfreq': info_src['sfreq'] == info_dst['sfreq'],
    }

    not_compare = [c for c in checks if not checks[c]]

    if all(checks.values()) and not not_compare:
        return True

    else:
        print(f'The following checks failed: {not_compare}')
        return False

def check_size_fif(source):
    raw_src = mne.io.read_raw(source, allow_maxshield=True, verbose='error')
    raw_size = raw_src._size
    print(f'{os.path.basename(source)}: {raw_size / 10000} GB')
    if raw_size > 20000:
        return True
    else:
        return False



def is_binary(file_path):
    """Check if a file is binary by reading a chunk of it."""
    with open(file_path, 'rb') as f:
        chunk = f.read(1024)  # Read first 1KB
        return b'\0' in chunk  # Binary files typically contain null bytes

def copy_from_sinuhe(project, check=False):
    
    if not f"{projects_to_sync[project]['sinuhe']}":
        print('No TRIUX directory defined')
        pass
    
    else:
        # Create the local directory if it doesn't exist
        local_dir = f'{local_path}/{project}/raw'
        if not os.path.exists(local_dir):
            os.makedirs(local_dir, exist_ok=True)

        log_path = f'{local_path}/{project}/log'

        sinuhe = f"{sinuhe_path}/{projects_to_sync[project]['sinuhe']}"
        subjects  = glob(f'NatMEG_*', root_dir=sinuhe)
        subjects = sorted(list(set([s.split('_')[-1] for s in subjects])))
        
        non_dirs = [f for f in glob(f'*', root_dir=sinuhe) if not os.path.isdir(f'{sinuhe}/{f}')]
        
        for non_dir in non_dirs:
            source = f'{sinuhe}/{non_dir}'
            destination = f'{local_dir}/{non_dir}'
            if os.path.exists(destination):
                check = filecmp.cmp(source, destination, shallow=True)
                if check:
                    continue
                else:
                    copy_if_newer_or_larger(source, destination)
            else:
                copy_if_newer_or_larger(source, destination)
        for subject in subjects:
            sessions = sorted(glob(f'*', root_dir=f'{sinuhe}/NatMEG_{subject}'))
            sinuhe_subject_dir = f'{sinuhe}/NatMEG_{subject}'
            if not os.path.exists(sinuhe_subject_dir):
                os.makedirs(sinuhe_subject_dir, exist_ok=True)
            
            non_dirs = [f for f in glob(f'*', root_dir=sinuhe_subject_dir) if not os.path.isdir(f'{sinuhe_subject_dir}/{f}')]
            
            local_subject_dir = f'{local_dir}/sub-{subject}'
            if not os.path.exists(local_subject_dir):
                os.makedirs(local_subject_dir, exist_ok=True)
        
            for non_dir in non_dirs:
                source = f'{sinuhe_subject_dir}/{non_dir}'
                destination = f'{local_subject_dir}/{non_dir}'
                if os.path.exists(destination):
                    check = filecmp.cmp(source, destination, shallow=True)
                    if check:
                        continue
                    else:
                        copy_if_newer_or_larger(source, destination)
                else:
                    copy_if_newer_or_larger(source, destination)
            
            for session in sessions:

                triux_src_path = f'{sinuhe}/NatMEG_{subject}/{session}/meg'
                triux_files = glob('*', root_dir=triux_src_path)
                triux_fif = [f for f in triux_files if re.search(r'\.fif$|\.fif\.gz$', f)]
                    # Other files are copied as they are
                triux_other = [f for f in triux_files if f not in triux_fif]
                triux_dst_path = f'{local_dir}/sub-{subject}/{session}/triux'
                if not os.path.exists(triux_dst_path):
                    os.makedirs(triux_dst_path, exist_ok=True)
                
                triux_compare = filecmp.dircmp(triux_src_path, triux_dst_path, ignore=['.DS_Store'])
                new_triux_files = triux_compare.left_only

                # First copy files that dont exist:
                for file in new_triux_files:
                    source = f'{sinuhe}/NatMEG_{subject}/{session}/meg/{file}'
                    destination = f'{triux_dst_path}/{file}'
                    print(f'Trying {source} --> {destination}')

                    if '.fif' in file and not file_contains(file, headpos_patterns) and check_size_fif:
                        # Check if split
                        if not file_contains(file, [r'-\d+.fif']):
                            raw = mne.io.read_raw_fif(source, allow_maxshield=True, verbose='error')
                            raw.save(destination, overwrite=True, verbose='error')
                            log(f'Copied (split if > 2GB) {source} --> {destination}', logfile=log_file, logpath=log_path)
                        else:
                            continue
                    else:
                        copy_if_newer_or_larger(source, destination)
                        log(f'Copied {source} --> {destination}', logfile=log_file, logpath=log_path)

                # Check files that exist in both source and destination
<<<<<<< HEAD
                # for file in triux_files:
                #     source = f'{sinuhe}/NatMEG_{subject}/{session}/meg/{file}'
                #     destination = f'{triux_dst_path}/{file}'
                #     print(f'Checking if {source} == {destination}')
                #     check = filecmp.cmp(source, destination, shallow=True)
                #     if check:
                #         print('Nothing to update')
                #         continue
                #     else:
                #         copy_if_newer_or_larger(source, destination)
                #         log(f'Updated {source} --> {destination}', logfile=log_file, logpath=log_path)
=======
                if check:
                    for file in triux_files:
                        source = f'{sinuhe}/NatMEG_{subject}/{session}/meg/{file}'
                        destination = f'{triux_dst_path}/{file}'
                        print(f'Checking if {source} == {destination}')
                        check = filecmp.cmp(source, destination, shallow=True)
                        if check:
                            print('Nothing to update')
                            continue
                        else:
                            copy_if_newer_or_larger(source, destination)
                            log(f'Updated {source} --> {destination}', logfile=log_file, logpath=log_path)
>>>>>>> c71f5f69

def copy_from_kaptah(project, check=False):

    if not f"{projects_to_sync[project]['kaptah']}":
        print('No Hedscan directory defined')
        pass

    else:

        # Create the local directory if it doesn't exist
        local_dir = f'{local_path}/{project}/raw'
        if not os.path.exists(local_dir):
            os.makedirs(local_dir, exist_ok=True)
        
        log_path = f'{local_path}/{project}/log'

        kaptah = f"{kaptah_path}/{projects_to_sync[project]['kaptah']}"
        subjects  = glob(f'sub-*', root_dir=kaptah)
        subjects = sorted(list(set([s.split('-')[-1] for s in subjects])))
        
        non_dirs = [f for f in glob(f'*', root_dir=kaptah) if not os.path.isdir(f'{kaptah}/{f}')]
        
        for non_dir in non_dirs:
            source = f'{kaptah}/{non_dir}'
            destination = f'{local_dir}/{non_dir}'
            if os.path.exists(destination):
                check = filecmp.cmp(source, destination, shallow=True)
                if check:
                    continue
                else:
                    copy_if_newer_or_larger(source, destination)
            else:
                copy_if_newer_or_larger(source, destination)
        
        for subject in subjects:

            all_files = glob(f'*', root_dir=f'{kaptah}/sub-{subject}')
            # Extract unique dates from session folder names (assuming date format in session name, e.g., '20240607')
            hedscan_dates = set()
            for session in all_files:
                match = re.search(r'(\d{8})', session)
                if match:
                    hedscan_dates.add(match.group(1)[2:])
            sessions = sorted(list(hedscan_dates))

            for session in sessions:

                hedscan_src_path = f'{kaptah}/sub-{subject}'
                hedscan_files = glob(f'20{session}*', root_dir = hedscan_src_path)
                hedscan_dst_path = f'{local_dir}/sub-{subject}/{session}/hedscan'
                if not os.path.exists(hedscan_dst_path):
                    os.makedirs(hedscan_dst_path, exist_ok=True)


                source_files_renamed = [f.split('file-') for f in hedscan_files]
                files_in_dst = glob('*', root_dir=hedscan_dst_path)

                new_hedscan_files = ['file-'.join(f) for f in source_files_renamed if f[-1] not in files_in_dst]

                # First copy files that dont exist:
                for file in new_hedscan_files:
                    source = f'{kaptah}/sub-{subject}/{file}'
                    new_file = f"{file.split('file-')[-1]}"
                    destination = f'{hedscan_dst_path}/{new_file}'
                    print(f'Trying {source} --> {destination}')

                    if '.fif' in file and not file_contains(file, headpos_patterns) and check_size_fif:
                        # Check if split
                        if not file_contains(file, [r'-\d+.fif']):
                            raw = mne.io.read_raw_fif(source, allow_maxshield=True, verbose='error')
                            raw.save(destination, overwrite=True, verbose='error')
                            log(f'Copied (split if > 2GB) {source} --> {destination}', logfile=log_file, logpath=log_path)
                        else:
                            continue
                    else:
                        copy_if_newer_or_larger(source, destination)
                        log(f'Copied {source} --> {destination}', logfile=log_file, logpath=log_path)
                
                # Check files that exist in both source and destination
<<<<<<< HEAD
                # for file in hedscan_files:
                #     source = f'{kaptah}/sub-{subject}/{file}'
                #     new_file = f"{file.split('file-')[-1]}"
                #     destination = f'{hedscan_dst_path}/{new_file}'

                #     print(f'Checkin {source} == {destination}')
                #     if file.endswith('.fif') and not file_contains(file, headpos_patterns):
                #         check = check_fif(source, destination)
                #     else:
                #         check = filecmp.cmp(source, destination, shallow=True)
                #     if check:
                #         print('Nothing to update')
                #         continue
                #     else:
                #         copy_if_newer_or_larger(source, destination)
                #         log(f'Updated {source} --> {destination}', logfile=log_file, logpath=log_path)
=======
                if check:
                    for file in hedscan_files:
                        source = f'{kaptah}/sub-{subject}/{file}'
                        new_file = f"{file.split('file-')[-1]}"
                        destination = f'{hedscan_dst_path}/{new_file}'

                        print(f'Checkin {source} == {destination}')
                        if file.endswith('.fif') and not file_contains(file, headpos_patterns):
                            check = check_fif(source, destination)
                        else:
                            check = filecmp.cmp(source, destination, shallow=True)
                        if check:
                            print('Nothing to update')
                            continue
                        else:
                            copy_if_newer_or_larger(source, destination)
                            log(f'Updated {source} --> {destination}', logfile=log_file, logpath=log_path)
>>>>>>> c71f5f69
                

# Create local directories for each project

def main():

    for project in projects_to_sync:

        print(project)
        copy_from_sinuhe(project, check=False)
        copy_from_kaptah(project, check=False)

if __name__ == "__main__":
    main()
            <|MERGE_RESOLUTION|>--- conflicted
+++ resolved
@@ -171,19 +171,6 @@
                         log(f'Copied {source} --> {destination}', logfile=log_file, logpath=log_path)
 
                 # Check files that exist in both source and destination
-<<<<<<< HEAD
-                # for file in triux_files:
-                #     source = f'{sinuhe}/NatMEG_{subject}/{session}/meg/{file}'
-                #     destination = f'{triux_dst_path}/{file}'
-                #     print(f'Checking if {source} == {destination}')
-                #     check = filecmp.cmp(source, destination, shallow=True)
-                #     if check:
-                #         print('Nothing to update')
-                #         continue
-                #     else:
-                #         copy_if_newer_or_larger(source, destination)
-                #         log(f'Updated {source} --> {destination}', logfile=log_file, logpath=log_path)
-=======
                 if check:
                     for file in triux_files:
                         source = f'{sinuhe}/NatMEG_{subject}/{session}/meg/{file}'
@@ -196,7 +183,6 @@
                         else:
                             copy_if_newer_or_larger(source, destination)
                             log(f'Updated {source} --> {destination}', logfile=log_file, logpath=log_path)
->>>>>>> c71f5f69
 
 def copy_from_kaptah(project, check=False):
 
@@ -276,24 +262,6 @@
                         log(f'Copied {source} --> {destination}', logfile=log_file, logpath=log_path)
                 
                 # Check files that exist in both source and destination
-<<<<<<< HEAD
-                # for file in hedscan_files:
-                #     source = f'{kaptah}/sub-{subject}/{file}'
-                #     new_file = f"{file.split('file-')[-1]}"
-                #     destination = f'{hedscan_dst_path}/{new_file}'
-
-                #     print(f'Checkin {source} == {destination}')
-                #     if file.endswith('.fif') and not file_contains(file, headpos_patterns):
-                #         check = check_fif(source, destination)
-                #     else:
-                #         check = filecmp.cmp(source, destination, shallow=True)
-                #     if check:
-                #         print('Nothing to update')
-                #         continue
-                #     else:
-                #         copy_if_newer_or_larger(source, destination)
-                #         log(f'Updated {source} --> {destination}', logfile=log_file, logpath=log_path)
-=======
                 if check:
                     for file in hedscan_files:
                         source = f'{kaptah}/sub-{subject}/{file}'
@@ -311,7 +279,6 @@
                         else:
                             copy_if_newer_or_larger(source, destination)
                             log(f'Updated {source} --> {destination}', logfile=log_file, logpath=log_path)
->>>>>>> c71f5f69
                 
 
 # Create local directories for each project
